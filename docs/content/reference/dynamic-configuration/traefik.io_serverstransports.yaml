---
apiVersion: apiextensions.k8s.io/v1
kind: CustomResourceDefinition
metadata:
  annotations:
    controller-gen.kubebuilder.io/version: v0.14.0
  name: serverstransports.traefik.io
spec:
  group: traefik.io
  names:
    kind: ServersTransport
    listKind: ServersTransportList
    plural: serverstransports
    singular: serverstransport
  scope: Namespaced
  versions:
  - name: v1alpha1
    schema:
      openAPIV3Schema:
        description: |-
          ServersTransport is the CRD implementation of a ServersTransport.
          If no serversTransport is specified, the default@internal will be used.
          The default@internal serversTransport is created from the static configuration.
<<<<<<< HEAD
          More info: https://doc.traefik.io/traefik/v3.0/routing/services/#serverstransport_1'
=======
          More info: https://doc.traefik.io/traefik/v2.11/routing/services/#serverstransport_1
>>>>>>> d5cb9b50
        properties:
          apiVersion:
            description: |-
              APIVersion defines the versioned schema of this representation of an object.
              Servers should convert recognized schemas to the latest internal value, and
              may reject unrecognized values.
              More info: https://git.k8s.io/community/contributors/devel/sig-architecture/api-conventions.md#resources
            type: string
          kind:
            description: |-
              Kind is a string value representing the REST resource this object represents.
              Servers may infer this from the endpoint the client submits requests to.
              Cannot be updated.
              In CamelCase.
              More info: https://git.k8s.io/community/contributors/devel/sig-architecture/api-conventions.md#types-kinds
            type: string
          metadata:
            type: object
          spec:
            description: ServersTransportSpec defines the desired state of a ServersTransport.
            properties:
              certificatesSecrets:
                description: CertificatesSecrets defines a list of secret storing
                  client certificates for mTLS.
                items:
                  type: string
                type: array
              disableHTTP2:
                description: DisableHTTP2 disables HTTP/2 for connections with backend
                  servers.
                type: boolean
              forwardingTimeouts:
                description: ForwardingTimeouts defines the timeouts for requests
                  forwarded to the backend servers.
                properties:
                  dialTimeout:
                    anyOf:
                    - type: integer
                    - type: string
                    description: DialTimeout is the amount of time to wait until a
                      connection to a backend server can be established.
                    x-kubernetes-int-or-string: true
                  idleConnTimeout:
                    anyOf:
                    - type: integer
                    - type: string
                    description: IdleConnTimeout is the maximum period for which an
                      idle HTTP keep-alive connection will remain open before closing
                      itself.
                    x-kubernetes-int-or-string: true
                  pingTimeout:
                    anyOf:
                    - type: integer
                    - type: string
                    description: PingTimeout is the timeout after which the HTTP/2
                      connection will be closed if a response to ping is not received.
                    x-kubernetes-int-or-string: true
                  readIdleTimeout:
                    anyOf:
                    - type: integer
                    - type: string
                    description: ReadIdleTimeout is the timeout after which a health
                      check using ping frame will be carried out if no frame is received
                      on the HTTP/2 connection.
                    x-kubernetes-int-or-string: true
                  responseHeaderTimeout:
                    anyOf:
                    - type: integer
                    - type: string
                    description: ResponseHeaderTimeout is the amount of time to wait
                      for a server's response headers after fully writing the request
                      (including its body, if any).
                    x-kubernetes-int-or-string: true
                type: object
              insecureSkipVerify:
                description: InsecureSkipVerify disables SSL certificate verification.
                type: boolean
              maxIdleConnsPerHost:
                description: MaxIdleConnsPerHost controls the maximum idle (keep-alive)
                  to keep per-host.
                type: integer
              peerCertURI:
                description: PeerCertURI defines the peer cert URI used to match against
                  SAN URI during the peer certificate verification.
                type: string
              rootCAsSecrets:
                description: RootCAsSecrets defines a list of CA secret used to validate
                  self-signed certificate.
                items:
                  type: string
                type: array
              serverName:
                description: ServerName defines the server name used to contact the
                  server.
                type: string
              spiffe:
                description: Spiffe defines the SPIFFE configuration.
                properties:
                  ids:
                    description: IDs defines the allowed SPIFFE IDs (takes precedence
                      over the SPIFFE TrustDomain).
                    items:
                      type: string
                    type: array
                  trustDomain:
                    description: TrustDomain defines the allowed SPIFFE trust domain.
                    type: string
                type: object
            type: object
        required:
        - metadata
        - spec
        type: object
    served: true
    storage: true<|MERGE_RESOLUTION|>--- conflicted
+++ resolved
@@ -21,11 +21,7 @@
           ServersTransport is the CRD implementation of a ServersTransport.
           If no serversTransport is specified, the default@internal will be used.
           The default@internal serversTransport is created from the static configuration.
-<<<<<<< HEAD
-          More info: https://doc.traefik.io/traefik/v3.0/routing/services/#serverstransport_1'
-=======
-          More info: https://doc.traefik.io/traefik/v2.11/routing/services/#serverstransport_1
->>>>>>> d5cb9b50
+          More info: https://doc.traefik.io/traefik/v3.0/routing/services/#serverstransport_1
         properties:
           apiVersion:
             description: |-
