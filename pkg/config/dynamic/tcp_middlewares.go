package dynamic

// +k8s:deepcopy-gen=true

// TCPMiddleware holds the TCPMiddleware configuration.
type TCPMiddleware struct {
	InFlightConn *TCPInFlightConn `json:"inFlightConn,omitempty" toml:"inFlightConn,omitempty" yaml:"inFlightConn,omitempty" export:"true"`
	// Deprecated: please use IPAllowList instead.
	IPWhiteList *TCPIPWhiteList `json:"ipWhiteList,omitempty" toml:"ipWhiteList,omitempty" yaml:"ipWhiteList,omitempty" export:"true"`
	IPAllowList *TCPIPAllowList `json:"ipAllowList,omitempty" toml:"ipAllowList,omitempty" yaml:"ipAllowList,omitempty" export:"true"`
}

// +k8s:deepcopy-gen=true

// TCPInFlightConn holds the TCP InFlightConn middleware configuration.
// This middleware prevents services from being overwhelmed with high load,
// by limiting the number of allowed simultaneous connections for one IP.
// More info: https://doc.traefik.io/traefik/v3.0/middlewares/tcp/inflightconn/
type TCPInFlightConn struct {
	// Amount defines the maximum amount of allowed simultaneous connections.
	// The middleware closes the connection if there are already amount connections opened.
	Amount int64 `json:"amount,omitempty" toml:"amount,omitempty" yaml:"amount,omitempty" export:"true"`
}

// +k8s:deepcopy-gen=true

// TCPIPWhiteList holds the TCP IPWhiteList middleware configuration.
<<<<<<< HEAD
=======
// This middleware limits allowed requests based on the client IP.
// More info: https://doc.traefik.io/traefik/v2.11/middlewares/tcp/ipwhitelist/
>>>>>>> d53f5f01
// Deprecated: please use IPAllowList instead.
type TCPIPWhiteList struct {
	// SourceRange defines the allowed IPs (or ranges of allowed IPs by using CIDR notation).
	SourceRange []string `json:"sourceRange,omitempty" toml:"sourceRange,omitempty" yaml:"sourceRange,omitempty"`
}

// +k8s:deepcopy-gen=true

// TCPIPAllowList holds the TCP IPAllowList middleware configuration.
// This middleware limits allowed requests based on the client IP.
// More info: https://doc.traefik.io/traefik/v2.11/middlewares/tcp/ipallowlist/
type TCPIPAllowList struct {
	// SourceRange defines the allowed IPs (or ranges of allowed IPs by using CIDR notation).
	SourceRange []string `json:"sourceRange,omitempty" toml:"sourceRange,omitempty" yaml:"sourceRange,omitempty"`
}<|MERGE_RESOLUTION|>--- conflicted
+++ resolved
@@ -25,11 +25,6 @@
 // +k8s:deepcopy-gen=true
 
 // TCPIPWhiteList holds the TCP IPWhiteList middleware configuration.
-<<<<<<< HEAD
-=======
-// This middleware limits allowed requests based on the client IP.
-// More info: https://doc.traefik.io/traefik/v2.11/middlewares/tcp/ipwhitelist/
->>>>>>> d53f5f01
 // Deprecated: please use IPAllowList instead.
 type TCPIPWhiteList struct {
 	// SourceRange defines the allowed IPs (or ranges of allowed IPs by using CIDR notation).
@@ -40,7 +35,7 @@
 
 // TCPIPAllowList holds the TCP IPAllowList middleware configuration.
 // This middleware limits allowed requests based on the client IP.
-// More info: https://doc.traefik.io/traefik/v2.11/middlewares/tcp/ipallowlist/
+// More info: https://doc.traefik.io/traefik/v3.0/middlewares/tcp/ipallowlist/
 type TCPIPAllowList struct {
 	// SourceRange defines the allowed IPs (or ranges of allowed IPs by using CIDR notation).
 	SourceRange []string `json:"sourceRange,omitempty" toml:"sourceRange,omitempty" yaml:"sourceRange,omitempty"`
