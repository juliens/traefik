package wrr

import (
	"context"
	"net/http"
	"net/http/httptest"
	"testing"

	"github.com/stretchr/testify/assert"
	"github.com/traefik/traefik/v3/pkg/config/dynamic"
)

<<<<<<< HEAD
=======
func pointer[T any](v T) *T { return &v }

type responseRecorder struct {
	*httptest.ResponseRecorder
	save     map[string]int
	sequence []string
	status   []int
}

func (r *responseRecorder) WriteHeader(statusCode int) {
	r.save[r.Header().Get("server")]++
	r.sequence = append(r.sequence, r.Header().Get("server"))
	r.status = append(r.status, statusCode)
	r.ResponseRecorder.WriteHeader(statusCode)
}

>>>>>>> e5c80637
func TestBalancer(t *testing.T) {
	balancer := New(nil, false)

	balancer.Add("first", http.HandlerFunc(func(rw http.ResponseWriter, req *http.Request) {
		rw.Header().Set("server", "first")
		rw.WriteHeader(http.StatusOK)
	}), pointer(3))

	balancer.Add("second", http.HandlerFunc(func(rw http.ResponseWriter, req *http.Request) {
		rw.Header().Set("server", "second")
		rw.WriteHeader(http.StatusOK)
	}), pointer(1))

	recorder := &responseRecorder{ResponseRecorder: httptest.NewRecorder(), save: map[string]int{}}
	for range 4 {
		balancer.ServeHTTP(recorder, httptest.NewRequest(http.MethodGet, "/", nil))
	}

	assert.Equal(t, 3, recorder.save["first"])
	assert.Equal(t, 1, recorder.save["second"])
}

func TestBalancerNoService(t *testing.T) {
	balancer := New(nil, false)

	recorder := httptest.NewRecorder()
	balancer.ServeHTTP(recorder, httptest.NewRequest(http.MethodGet, "/", nil))

	assert.Equal(t, http.StatusServiceUnavailable, recorder.Result().StatusCode)
}

func TestBalancerOneServerZeroWeight(t *testing.T) {
	balancer := New(nil, false)

	balancer.Add("first", http.HandlerFunc(func(rw http.ResponseWriter, req *http.Request) {
		rw.Header().Set("server", "first")
		rw.WriteHeader(http.StatusOK)
	}), pointer(1))

<<<<<<< HEAD
	balancer.Add("second", http.HandlerFunc(func(rw http.ResponseWriter, req *http.Request) {}), Int(0))
=======
	balancer.AddService("second", http.HandlerFunc(func(rw http.ResponseWriter, req *http.Request) {}), pointer(0))
>>>>>>> e5c80637

	recorder := &responseRecorder{ResponseRecorder: httptest.NewRecorder(), save: map[string]int{}}
	for range 3 {
		balancer.ServeHTTP(recorder, httptest.NewRequest(http.MethodGet, "/", nil))
	}

	assert.Equal(t, 3, recorder.save["first"])
}

type key string

const serviceName key = "serviceName"

func TestBalancerNoServiceUp(t *testing.T) {
	balancer := New(nil, false)

	balancer.Add("first", http.HandlerFunc(func(rw http.ResponseWriter, req *http.Request) {
		rw.WriteHeader(http.StatusInternalServerError)
	}), pointer(1))

	balancer.Add("second", http.HandlerFunc(func(rw http.ResponseWriter, req *http.Request) {
		rw.WriteHeader(http.StatusInternalServerError)
	}), pointer(1))

	balancer.SetStatus(context.WithValue(context.Background(), serviceName, "parent"), "first", false)
	balancer.SetStatus(context.WithValue(context.Background(), serviceName, "parent"), "second", false)

	recorder := httptest.NewRecorder()
	balancer.ServeHTTP(recorder, httptest.NewRequest(http.MethodGet, "/", nil))

	assert.Equal(t, http.StatusServiceUnavailable, recorder.Result().StatusCode)
}

func TestBalancerOneServerDown(t *testing.T) {
	balancer := New(nil, false)

	balancer.Add("first", http.HandlerFunc(func(rw http.ResponseWriter, req *http.Request) {
		rw.Header().Set("server", "first")
		rw.WriteHeader(http.StatusOK)
	}), pointer(1))

	balancer.Add("second", http.HandlerFunc(func(rw http.ResponseWriter, req *http.Request) {
		rw.WriteHeader(http.StatusInternalServerError)
	}), pointer(1))
	balancer.SetStatus(context.WithValue(context.Background(), serviceName, "parent"), "second", false)

	recorder := &responseRecorder{ResponseRecorder: httptest.NewRecorder(), save: map[string]int{}}
	for range 3 {
		balancer.ServeHTTP(recorder, httptest.NewRequest(http.MethodGet, "/", nil))
	}

	assert.Equal(t, 3, recorder.save["first"])
}

func TestBalancerDownThenUp(t *testing.T) {
	balancer := New(nil, false)

	balancer.Add("first", http.HandlerFunc(func(rw http.ResponseWriter, req *http.Request) {
		rw.Header().Set("server", "first")
		rw.WriteHeader(http.StatusOK)
	}), pointer(1))

	balancer.Add("second", http.HandlerFunc(func(rw http.ResponseWriter, req *http.Request) {
		rw.Header().Set("server", "second")
		rw.WriteHeader(http.StatusOK)
	}), pointer(1))
	balancer.SetStatus(context.WithValue(context.Background(), serviceName, "parent"), "second", false)

	recorder := &responseRecorder{ResponseRecorder: httptest.NewRecorder(), save: map[string]int{}}
	for range 3 {
		balancer.ServeHTTP(recorder, httptest.NewRequest(http.MethodGet, "/", nil))
	}
	assert.Equal(t, 3, recorder.save["first"])

	balancer.SetStatus(context.WithValue(context.Background(), serviceName, "parent"), "second", true)
	recorder = &responseRecorder{ResponseRecorder: httptest.NewRecorder(), save: map[string]int{}}
	for range 2 {
		balancer.ServeHTTP(recorder, httptest.NewRequest(http.MethodGet, "/", nil))
	}
	assert.Equal(t, 1, recorder.save["first"])
	assert.Equal(t, 1, recorder.save["second"])
}

func TestBalancerPropagate(t *testing.T) {
	balancer1 := New(nil, true)

	balancer1.Add("first", http.HandlerFunc(func(rw http.ResponseWriter, req *http.Request) {
		rw.Header().Set("server", "first")
		rw.WriteHeader(http.StatusOK)
<<<<<<< HEAD
	}), Int(1))
	balancer1.Add("second", http.HandlerFunc(func(rw http.ResponseWriter, req *http.Request) {
=======
	}), pointer(1))
	balancer1.AddService("second", http.HandlerFunc(func(rw http.ResponseWriter, req *http.Request) {
>>>>>>> e5c80637
		rw.Header().Set("server", "second")
		rw.WriteHeader(http.StatusOK)
	}), pointer(1))

	balancer2 := New(nil, true)
	balancer2.Add("third", http.HandlerFunc(func(rw http.ResponseWriter, req *http.Request) {
		rw.Header().Set("server", "third")
		rw.WriteHeader(http.StatusOK)
<<<<<<< HEAD
	}), Int(1))
	balancer2.Add("fourth", http.HandlerFunc(func(rw http.ResponseWriter, req *http.Request) {
=======
	}), pointer(1))
	balancer2.AddService("fourth", http.HandlerFunc(func(rw http.ResponseWriter, req *http.Request) {
>>>>>>> e5c80637
		rw.Header().Set("server", "fourth")
		rw.WriteHeader(http.StatusOK)
	}), pointer(1))

<<<<<<< HEAD
	topBalancer := New(nil, true)
	topBalancer.Add("balancer1", balancer1, Int(1))
=======
	topBalancer := New(nil, &dynamic.HealthCheck{})
	topBalancer.AddService("balancer1", balancer1, pointer(1))
>>>>>>> e5c80637
	_ = balancer1.RegisterStatusUpdater(func(up bool) {
		topBalancer.SetStatus(context.WithValue(context.Background(), serviceName, "top"), "balancer1", up)
		// TODO(mpl): if test gets flaky, add channel or something here to signal that
		// propagation is done, and wait on it before sending request.
	})
<<<<<<< HEAD
	topBalancer.Add("balancer2", balancer2, Int(1))
=======
	topBalancer.AddService("balancer2", balancer2, pointer(1))
>>>>>>> e5c80637
	_ = balancer2.RegisterStatusUpdater(func(up bool) {
		topBalancer.SetStatus(context.WithValue(context.Background(), serviceName, "top"), "balancer2", up)
	})

	recorder := &responseRecorder{ResponseRecorder: httptest.NewRecorder(), save: map[string]int{}}
	for range 8 {
		topBalancer.ServeHTTP(recorder, httptest.NewRequest(http.MethodGet, "/", nil))
	}
	assert.Equal(t, 2, recorder.save["first"])
	assert.Equal(t, 2, recorder.save["second"])
	assert.Equal(t, 2, recorder.save["third"])
	assert.Equal(t, 2, recorder.save["fourth"])
	wantStatus := []int{200, 200, 200, 200, 200, 200, 200, 200}
	assert.Equal(t, wantStatus, recorder.status)

	// fourth gets downed, but balancer2 still up since third is still up.
	balancer2.SetStatus(context.WithValue(context.Background(), serviceName, "top"), "fourth", false)
	recorder = &responseRecorder{ResponseRecorder: httptest.NewRecorder(), save: map[string]int{}}
	for range 8 {
		topBalancer.ServeHTTP(recorder, httptest.NewRequest(http.MethodGet, "/", nil))
	}
	assert.Equal(t, 2, recorder.save["first"])
	assert.Equal(t, 2, recorder.save["second"])
	assert.Equal(t, 4, recorder.save["third"])
	assert.Equal(t, 0, recorder.save["fourth"])
	wantStatus = []int{200, 200, 200, 200, 200, 200, 200, 200}
	assert.Equal(t, wantStatus, recorder.status)

	// third gets downed, and the propagation triggers balancer2 to be marked as
	// down as well for topBalancer.
	balancer2.SetStatus(context.WithValue(context.Background(), serviceName, "top"), "third", false)
	recorder = &responseRecorder{ResponseRecorder: httptest.NewRecorder(), save: map[string]int{}}
	for range 8 {
		topBalancer.ServeHTTP(recorder, httptest.NewRequest(http.MethodGet, "/", nil))
	}
	assert.Equal(t, 4, recorder.save["first"])
	assert.Equal(t, 4, recorder.save["second"])
	assert.Equal(t, 0, recorder.save["third"])
	assert.Equal(t, 0, recorder.save["fourth"])
	wantStatus = []int{200, 200, 200, 200, 200, 200, 200, 200}
	assert.Equal(t, wantStatus, recorder.status)
}

func TestBalancerAllServersZeroWeight(t *testing.T) {
	balancer := New(nil, false)

<<<<<<< HEAD
	balancer.Add("test", http.HandlerFunc(func(rw http.ResponseWriter, req *http.Request) {}), Int(0))
	balancer.Add("test2", http.HandlerFunc(func(rw http.ResponseWriter, req *http.Request) {}), Int(0))
=======
	balancer.AddService("test", http.HandlerFunc(func(rw http.ResponseWriter, req *http.Request) {}), pointer(0))
	balancer.AddService("test2", http.HandlerFunc(func(rw http.ResponseWriter, req *http.Request) {}), pointer(0))
>>>>>>> e5c80637

	recorder := httptest.NewRecorder()
	balancer.ServeHTTP(recorder, httptest.NewRequest(http.MethodGet, "/", nil))

	assert.Equal(t, http.StatusServiceUnavailable, recorder.Result().StatusCode)
}

func TestSticky(t *testing.T) {
	balancer := New(&dynamic.Sticky{
		Cookie: &dynamic.Cookie{
			Name:     "test",
			Secure:   true,
			HTTPOnly: true,
			SameSite: "none",
			MaxAge:   42,
		},
	}, false)

	balancer.Add("first", http.HandlerFunc(func(rw http.ResponseWriter, req *http.Request) {
		rw.Header().Set("server", "first")
		rw.WriteHeader(http.StatusOK)
	}), pointer(1))

	balancer.Add("second", http.HandlerFunc(func(rw http.ResponseWriter, req *http.Request) {
		rw.Header().Set("server", "second")
		rw.WriteHeader(http.StatusOK)
	}), pointer(2))

	recorder := &responseRecorder{
		ResponseRecorder: httptest.NewRecorder(),
		save:             map[string]int{},
		cookies:          make(map[string]*http.Cookie),
	}

	req := httptest.NewRequest(http.MethodGet, "/", nil)
	for range 3 {
		for _, cookie := range recorder.Result().Cookies() {
			assert.NotContains(t, "test=first", cookie.Value)
			assert.NotContains(t, "test=second", cookie.Value)
			req.AddCookie(cookie)
		}
		recorder.ResponseRecorder = httptest.NewRecorder()

		balancer.ServeHTTP(recorder, req)
	}

	assert.Equal(t, 0, recorder.save["first"])
	assert.Equal(t, 3, recorder.save["second"])
	assert.True(t, recorder.cookies["test"].HttpOnly)
	assert.True(t, recorder.cookies["test"].Secure)
	assert.Equal(t, http.SameSiteNoneMode, recorder.cookies["test"].SameSite)
	assert.Equal(t, 42, recorder.cookies["test"].MaxAge)
}

func TestSticky_FallBack(t *testing.T) {
	balancer := New(&dynamic.Sticky{
		Cookie: &dynamic.Cookie{Name: "test"},
	}, false)

	balancer.Add("first", http.HandlerFunc(func(rw http.ResponseWriter, req *http.Request) {
		rw.Header().Set("server", "first")
		rw.WriteHeader(http.StatusOK)
	}), pointer(1))

	balancer.Add("second", http.HandlerFunc(func(rw http.ResponseWriter, req *http.Request) {
		rw.Header().Set("server", "second")
		rw.WriteHeader(http.StatusOK)
	}), pointer(2))

	recorder := &responseRecorder{ResponseRecorder: httptest.NewRecorder(), save: map[string]int{}}

	req := httptest.NewRequest(http.MethodGet, "/", nil)
	req.AddCookie(&http.Cookie{Name: "test", Value: "second"})
	for range 3 {
		recorder.ResponseRecorder = httptest.NewRecorder()

		balancer.ServeHTTP(recorder, req)
	}

	assert.Equal(t, 0, recorder.save["first"])
	assert.Equal(t, 3, recorder.save["second"])
}

// TestBalancerBias makes sure that the WRR algorithm spreads elements evenly right from the start,
// and that it does not "over-favor" the high-weighted ones with a biased start-up regime.
func TestBalancerBias(t *testing.T) {
	balancer := New(nil, false)

	balancer.Add("first", http.HandlerFunc(func(rw http.ResponseWriter, req *http.Request) {
		rw.Header().Set("server", "A")
		rw.WriteHeader(http.StatusOK)
	}), pointer(11))

	balancer.Add("second", http.HandlerFunc(func(rw http.ResponseWriter, req *http.Request) {
		rw.Header().Set("server", "B")
		rw.WriteHeader(http.StatusOK)
	}), pointer(3))

	recorder := &responseRecorder{ResponseRecorder: httptest.NewRecorder(), save: map[string]int{}}

	for range 14 {
		balancer.ServeHTTP(recorder, httptest.NewRequest(http.MethodGet, "/", nil))
	}

	wantSequence := []string{"A", "A", "A", "B", "A", "A", "A", "A", "B", "A", "A", "A", "B", "A"}

	assert.Equal(t, wantSequence, recorder.sequence)
}

func Int(v int) *int { return &v }

type responseRecorder struct {
	*httptest.ResponseRecorder
	save     map[string]int
	sequence []string
	status   []int
	cookies  map[string]*http.Cookie
}

func (r *responseRecorder) WriteHeader(statusCode int) {
	r.save[r.Header().Get("server")]++
	r.sequence = append(r.sequence, r.Header().Get("server"))
	r.status = append(r.status, statusCode)
	for _, cookie := range r.Result().Cookies() {
		r.cookies[cookie.Name] = cookie
	}
	r.ResponseRecorder.WriteHeader(statusCode)
}<|MERGE_RESOLUTION|>--- conflicted
+++ resolved
@@ -10,25 +10,8 @@
 	"github.com/traefik/traefik/v3/pkg/config/dynamic"
 )
 
-<<<<<<< HEAD
-=======
 func pointer[T any](v T) *T { return &v }
 
-type responseRecorder struct {
-	*httptest.ResponseRecorder
-	save     map[string]int
-	sequence []string
-	status   []int
-}
-
-func (r *responseRecorder) WriteHeader(statusCode int) {
-	r.save[r.Header().Get("server")]++
-	r.sequence = append(r.sequence, r.Header().Get("server"))
-	r.status = append(r.status, statusCode)
-	r.ResponseRecorder.WriteHeader(statusCode)
-}
-
->>>>>>> e5c80637
 func TestBalancer(t *testing.T) {
 	balancer := New(nil, false)
 
@@ -68,11 +51,7 @@
 		rw.WriteHeader(http.StatusOK)
 	}), pointer(1))
 
-<<<<<<< HEAD
-	balancer.Add("second", http.HandlerFunc(func(rw http.ResponseWriter, req *http.Request) {}), Int(0))
-=======
-	balancer.AddService("second", http.HandlerFunc(func(rw http.ResponseWriter, req *http.Request) {}), pointer(0))
->>>>>>> e5c80637
+	balancer.Add("second", http.HandlerFunc(func(rw http.ResponseWriter, req *http.Request) {}), pointer(0))
 
 	recorder := &responseRecorder{ResponseRecorder: httptest.NewRecorder(), save: map[string]int{}}
 	for range 3 {
@@ -162,13 +141,8 @@
 	balancer1.Add("first", http.HandlerFunc(func(rw http.ResponseWriter, req *http.Request) {
 		rw.Header().Set("server", "first")
 		rw.WriteHeader(http.StatusOK)
-<<<<<<< HEAD
-	}), Int(1))
+	}), pointer(1))
 	balancer1.Add("second", http.HandlerFunc(func(rw http.ResponseWriter, req *http.Request) {
-=======
-	}), pointer(1))
-	balancer1.AddService("second", http.HandlerFunc(func(rw http.ResponseWriter, req *http.Request) {
->>>>>>> e5c80637
 		rw.Header().Set("server", "second")
 		rw.WriteHeader(http.StatusOK)
 	}), pointer(1))
@@ -177,34 +151,20 @@
 	balancer2.Add("third", http.HandlerFunc(func(rw http.ResponseWriter, req *http.Request) {
 		rw.Header().Set("server", "third")
 		rw.WriteHeader(http.StatusOK)
-<<<<<<< HEAD
-	}), Int(1))
+	}), pointer(1))
 	balancer2.Add("fourth", http.HandlerFunc(func(rw http.ResponseWriter, req *http.Request) {
-=======
-	}), pointer(1))
-	balancer2.AddService("fourth", http.HandlerFunc(func(rw http.ResponseWriter, req *http.Request) {
->>>>>>> e5c80637
 		rw.Header().Set("server", "fourth")
 		rw.WriteHeader(http.StatusOK)
 	}), pointer(1))
 
-<<<<<<< HEAD
 	topBalancer := New(nil, true)
-	topBalancer.Add("balancer1", balancer1, Int(1))
-=======
-	topBalancer := New(nil, &dynamic.HealthCheck{})
-	topBalancer.AddService("balancer1", balancer1, pointer(1))
->>>>>>> e5c80637
+	topBalancer.Add("balancer1", balancer1, pointer(1))
 	_ = balancer1.RegisterStatusUpdater(func(up bool) {
 		topBalancer.SetStatus(context.WithValue(context.Background(), serviceName, "top"), "balancer1", up)
 		// TODO(mpl): if test gets flaky, add channel or something here to signal that
 		// propagation is done, and wait on it before sending request.
 	})
-<<<<<<< HEAD
-	topBalancer.Add("balancer2", balancer2, Int(1))
-=======
-	topBalancer.AddService("balancer2", balancer2, pointer(1))
->>>>>>> e5c80637
+	topBalancer.Add("balancer2", balancer2, pointer(1))
 	_ = balancer2.RegisterStatusUpdater(func(up bool) {
 		topBalancer.SetStatus(context.WithValue(context.Background(), serviceName, "top"), "balancer2", up)
 	})
@@ -251,13 +211,8 @@
 func TestBalancerAllServersZeroWeight(t *testing.T) {
 	balancer := New(nil, false)
 
-<<<<<<< HEAD
-	balancer.Add("test", http.HandlerFunc(func(rw http.ResponseWriter, req *http.Request) {}), Int(0))
-	balancer.Add("test2", http.HandlerFunc(func(rw http.ResponseWriter, req *http.Request) {}), Int(0))
-=======
-	balancer.AddService("test", http.HandlerFunc(func(rw http.ResponseWriter, req *http.Request) {}), pointer(0))
-	balancer.AddService("test2", http.HandlerFunc(func(rw http.ResponseWriter, req *http.Request) {}), pointer(0))
->>>>>>> e5c80637
+	balancer.Add("test", http.HandlerFunc(func(rw http.ResponseWriter, req *http.Request) {}), pointer(0))
+	balancer.Add("test2", http.HandlerFunc(func(rw http.ResponseWriter, req *http.Request) {}), pointer(0))
 
 	recorder := httptest.NewRecorder()
 	balancer.ServeHTTP(recorder, httptest.NewRequest(http.MethodGet, "/", nil))
@@ -367,8 +322,6 @@
 	assert.Equal(t, wantSequence, recorder.sequence)
 }
 
-func Int(v int) *int { return &v }
-
 type responseRecorder struct {
 	*httptest.ResponseRecorder
 	save     map[string]int
