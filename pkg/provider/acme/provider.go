--- conflicted
+++ resolved
@@ -299,25 +299,9 @@
 		}
 
 		err = client.Challenge.SetDNS01Provider(provider,
-<<<<<<< HEAD
-			dns01.CondOption(len(p.DNSChallenge.Resolvers) > 0, dns01.AddRecursiveNameservers(p.DNSChallenge.Resolvers)),
-			dns01.WrapPreCheck(func(domain, fqdn, value string, check dns01.PreCheckFunc) (bool, error) {
-				if p.DNSChallenge.DelayBeforeCheck > 0 {
-					logger.Debug().Msgf("Delaying %d rather than validating DNS propagation now.", p.DNSChallenge.DelayBeforeCheck)
-					time.Sleep(time.Duration(p.DNSChallenge.DelayBeforeCheck))
-				}
-
-				if p.DNSChallenge.DisablePropagationCheck {
-					return true, nil
-				}
-
-				return check(fqdn, value)
-			}),
-=======
 			dns01.CondOption(len(p.DNSChallenge.Resolvers) > 0,
 				dns01.AddRecursiveNameservers(p.DNSChallenge.Resolvers)),
 			dns01.PropagationWait(time.Duration(p.DNSChallenge.DelayBeforeCheck), p.DNSChallenge.DisablePropagationCheck),
->>>>>>> edc0a52b
 		)
 		if err != nil {
 			return nil, err
