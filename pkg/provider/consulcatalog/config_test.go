--- conflicted
+++ resolved
@@ -9,16 +9,10 @@
 	"github.com/hashicorp/consul/api"
 	"github.com/stretchr/testify/assert"
 	"github.com/stretchr/testify/require"
-<<<<<<< HEAD
 	ptypes "github.com/traefik/paerser/types"
 	"github.com/traefik/traefik/v3/pkg/config/dynamic"
 	"github.com/traefik/traefik/v3/pkg/tls"
 	"github.com/traefik/traefik/v3/pkg/types"
-=======
-	"github.com/traefik/traefik/v2/pkg/config/dynamic"
-	"github.com/traefik/traefik/v2/pkg/tls"
-	"github.com/traefik/traefik/v2/pkg/types"
->>>>>>> 5cf1b95c
 )
 
 func Int(v int) *int    { return &v }
@@ -3300,9 +3294,10 @@
 			},
 			expected: &dynamic.Configuration{
 				TCP: &dynamic.TCPConfiguration{
-					Routers:     map[string]*dynamic.TCPRouter{},
-					Middlewares: map[string]*dynamic.TCPMiddleware{},
-					Services:    map[string]*dynamic.TCPService{},
+					Routers:           map[string]*dynamic.TCPRouter{},
+					Middlewares:       map[string]*dynamic.TCPMiddleware{},
+					Services:          map[string]*dynamic.TCPService{},
+					ServersTransports: map[string]*dynamic.TCPServersTransport{},
 				},
 				UDP: &dynamic.UDPConfiguration{
 					Routers:  map[string]*dynamic.UDPRouter{},
@@ -3326,6 +3321,9 @@
 									},
 								},
 								PassHostHeader: Bool(true),
+								ResponseForwarding: &dynamic.ResponseForwarding{
+									FlushInterval: ptypes.Duration(100 * time.Millisecond),
+								},
 							},
 						},
 					},
@@ -3524,6 +3522,9 @@
 					},
 					ServersTransports: map[string]*dynamic.ServersTransport{},
 				},
+				TLS: &dynamic.TLSConfiguration{
+					Stores: map[string]tls.Store{},
+				},
 			},
 		},
 		{
@@ -3557,6 +3558,9 @@
 					Middlewares:       map[string]*dynamic.Middleware{},
 					Services:          map[string]*dynamic.Service{},
 					ServersTransports: map[string]*dynamic.ServersTransport{},
+				},
+				TLS: &dynamic.TLSConfiguration{
+					Stores: map[string]tls.Store{},
 				},
 			},
 		},
@@ -3621,6 +3625,9 @@
 					},
 					ServersTransports: map[string]*dynamic.ServersTransport{},
 				},
+				TLS: &dynamic.TLSConfiguration{
+					Stores: map[string]tls.Store{},
+				},
 			},
 		},
 		{
@@ -3711,6 +3718,9 @@
 					},
 					ServersTransports: map[string]*dynamic.ServersTransport{},
 				},
+				TLS: &dynamic.TLSConfiguration{
+					Stores: map[string]tls.Store{},
+				},
 			},
 		},
 		{
@@ -3846,6 +3856,9 @@
 					},
 					ServersTransports: map[string]*dynamic.ServersTransport{},
 				},
+				TLS: &dynamic.TLSConfiguration{
+					Stores: map[string]tls.Store{},
+				},
 			},
 		},
 	}
