package crd

import (
	"bufio"
	"bytes"
	"context"
	"crypto/sha1"
	"crypto/sha256"
	"encoding/base64"
	"encoding/json"
	"errors"
	"fmt"
	"net"
	"os"
	"slices"
	"sort"
	"strconv"
	"strings"
	"time"

	"github.com/cenkalti/backoff/v4"
	"github.com/mitchellh/hashstructure"
	"github.com/rs/zerolog/log"
	ptypes "github.com/traefik/paerser/types"
	"github.com/traefik/traefik/v3/pkg/config/dynamic"
	"github.com/traefik/traefik/v3/pkg/job"
	"github.com/traefik/traefik/v3/pkg/logs"
	"github.com/traefik/traefik/v3/pkg/provider"
	traefikv1alpha1 "github.com/traefik/traefik/v3/pkg/provider/kubernetes/crd/traefikio/v1alpha1"
	"github.com/traefik/traefik/v3/pkg/provider/kubernetes/gateway"
	"github.com/traefik/traefik/v3/pkg/provider/kubernetes/k8s"
	"github.com/traefik/traefik/v3/pkg/safe"
	"github.com/traefik/traefik/v3/pkg/tls"
	"github.com/traefik/traefik/v3/pkg/types"
	corev1 "k8s.io/api/core/v1"
	apiextensionv1 "k8s.io/apiextensions-apiserver/pkg/apis/apiextensions/v1"
	"k8s.io/apimachinery/pkg/labels"
	"k8s.io/apimachinery/pkg/util/intstr"
)

const (
	annotationKubernetesIngressClass = "kubernetes.io/ingress.class"
	traefikDefaultIngressClass       = "traefik"
)

const (
	providerName               = "kubernetescrd"
	providerNamespaceSeparator = "@"
)

// Provider holds configurations of the provider.
type Provider struct {
	Endpoint                  string              `description:"Kubernetes server endpoint (required for external cluster client)." json:"endpoint,omitempty" toml:"endpoint,omitempty" yaml:"endpoint,omitempty"`
	Token                     types.FileOrContent `description:"Kubernetes bearer token (not needed for in-cluster client). It accepts either a token value or a file path to the token." json:"token,omitempty" toml:"token,omitempty" yaml:"token,omitempty" loggable:"false"`
	CertAuthFilePath          string              `description:"Kubernetes certificate authority file path (not needed for in-cluster client)." json:"certAuthFilePath,omitempty" toml:"certAuthFilePath,omitempty" yaml:"certAuthFilePath,omitempty"`
	Namespaces                []string            `description:"Kubernetes namespaces." json:"namespaces,omitempty" toml:"namespaces,omitempty" yaml:"namespaces,omitempty" export:"true"`
	AllowCrossNamespace       bool                `description:"Allow cross namespace resource reference." json:"allowCrossNamespace,omitempty" toml:"allowCrossNamespace,omitempty" yaml:"allowCrossNamespace,omitempty" export:"true"`
	AllowExternalNameServices bool                `description:"Allow ExternalName services." json:"allowExternalNameServices,omitempty" toml:"allowExternalNameServices,omitempty" yaml:"allowExternalNameServices,omitempty" export:"true"`
	LabelSelector             string              `description:"Kubernetes label selector to use." json:"labelSelector,omitempty" toml:"labelSelector,omitempty" yaml:"labelSelector,omitempty" export:"true"`
	IngressClass              string              `description:"Value of kubernetes.io/ingress.class annotation to watch for." json:"ingressClass,omitempty" toml:"ingressClass,omitempty" yaml:"ingressClass,omitempty" export:"true"`
	ThrottleDuration          ptypes.Duration     `description:"Ingress refresh throttle duration" json:"throttleDuration,omitempty" toml:"throttleDuration,omitempty" yaml:"throttleDuration,omitempty" export:"true"`
	AllowEmptyServices        bool                `description:"Allow the creation of services without endpoints." json:"allowEmptyServices,omitempty" toml:"allowEmptyServices,omitempty" yaml:"allowEmptyServices,omitempty" export:"true"`
	NativeLBByDefault         bool                `description:"Defines whether to use Native Kubernetes load-balancing mode by default." json:"nativeLBByDefault,omitempty" toml:"nativeLBByDefault,omitempty" yaml:"nativeLBByDefault,omitempty" export:"true"`

	lastConfiguration safe.Safe

	routerTransform k8s.RouterTransform
}

func (p *Provider) SetRouterTransform(routerTransform k8s.RouterTransform) {
	p.routerTransform = routerTransform
}

func (p *Provider) applyRouterTransform(ctx context.Context, rt *dynamic.Router, ingress *traefikv1alpha1.IngressRoute) {
	if p.routerTransform == nil {
		return
	}

	err := p.routerTransform.Apply(ctx, rt, ingress)
	if err != nil {
		log.Ctx(ctx).Error().Err(err).Msg("Apply router transform")
	}
}

func (p *Provider) newK8sClient(ctx context.Context) (*clientWrapper, error) {
	_, err := labels.Parse(p.LabelSelector)
	if err != nil {
		return nil, fmt.Errorf("invalid label selector: %q", p.LabelSelector)
	}
	log.Ctx(ctx).Info().Msgf("label selector is: %q", p.LabelSelector)

	withEndpoint := ""
	if p.Endpoint != "" {
		withEndpoint = fmt.Sprintf(" with endpoint %s", p.Endpoint)
	}

	var client *clientWrapper
	switch {
	case os.Getenv("KUBERNETES_SERVICE_HOST") != "" && os.Getenv("KUBERNETES_SERVICE_PORT") != "":
		log.Ctx(ctx).Info().Msgf("Creating in-cluster Provider client%s", withEndpoint)
		client, err = newInClusterClient(p.Endpoint)
	case os.Getenv("KUBECONFIG") != "":
		log.Ctx(ctx).Info().Msgf("Creating cluster-external Provider client from KUBECONFIG %s", os.Getenv("KUBECONFIG"))
		client, err = newExternalClusterClientFromFile(os.Getenv("KUBECONFIG"))
	default:
		log.Ctx(ctx).Info().Msgf("Creating cluster-external Provider client%s", withEndpoint)
		client, err = newExternalClusterClient(p.Endpoint, p.CertAuthFilePath, p.Token)
	}

	if err != nil {
		return nil, err
	}

	client.labelSelector = p.LabelSelector
	return client, nil
}

// Init the provider.
func (p *Provider) Init() error {
	return nil
}

// Provide allows the k8s provider to provide configurations to traefik
// using the given configuration channel.
func (p *Provider) Provide(configurationChan chan<- dynamic.Message, pool *safe.Pool) error {
	logger := log.With().Str(logs.ProviderName, providerName).Logger()
	ctxLog := logger.WithContext(context.Background())

	k8sClient, err := p.newK8sClient(ctxLog)
	if err != nil {
		return err
	}

	if p.AllowCrossNamespace {
		logger.Warn().Msg("Cross-namespace reference between IngressRoutes and resources is enabled, please ensure that this is expected (see AllowCrossNamespace option)")
	}

	if p.AllowExternalNameServices {
		logger.Info().Msg("ExternalName service loading is enabled, please ensure that this is expected (see AllowExternalNameServices option)")
	}

	pool.GoCtx(func(ctxPool context.Context) {
		operation := func() error {
			eventsChan, err := k8sClient.WatchAll(p.Namespaces, ctxPool.Done())
			if err != nil {
				logger.Error().Err(err).Msg("Error watching kubernetes events")
				timer := time.NewTimer(1 * time.Second)
				select {
				case <-timer.C:
					return err
				case <-ctxPool.Done():
					return nil
				}
			}

			throttleDuration := time.Duration(p.ThrottleDuration)
			throttledChan := throttleEvents(ctxLog, throttleDuration, pool, eventsChan)
			if throttledChan != nil {
				eventsChan = throttledChan
			}

			for {
				select {
				case <-ctxPool.Done():
					return nil
				case event := <-eventsChan:
					// Note that event is the *first* event that came in during this throttling interval -- if we're hitting our throttle, we may have dropped events.
					// This is fine, because we don't treat different event types differently.
					// But if we do in the future, we'll need to track more information about the dropped events.
					conf := p.loadConfigurationFromCRD(ctxLog, k8sClient)

					confHash, err := hashstructure.Hash(conf, nil)
					switch {
					case err != nil:
						logger.Error().Err(err).Msg("Unable to hash the configuration")
					case p.lastConfiguration.Get() == confHash:
						logger.Debug().Msgf("Skipping Kubernetes event kind %T", event)
					default:
						p.lastConfiguration.Set(confHash)
						configurationChan <- dynamic.Message{
							ProviderName:  providerName,
							Configuration: conf,
						}
					}

					// If we're throttling,
					// we sleep here for the throttle duration to enforce that we don't refresh faster than our throttle.
					// time.Sleep returns immediately if p.ThrottleDuration is 0 (no throttle).
					time.Sleep(throttleDuration)
				}
			}
		}

		notify := func(err error, time time.Duration) {
			logger.Error().Err(err).Msgf("Provider error, retrying in %s", time)
		}
		err := backoff.RetryNotify(safe.OperationWithRecover(operation), backoff.WithContext(job.NewBackOff(backoff.NewExponentialBackOff()), ctxPool), notify)
		if err != nil {
			logger.Error().Err(err).Msg("Cannot retrieve data")
		}
	})

	return nil
}

func (p *Provider) loadConfigurationFromCRD(ctx context.Context, client Client) *dynamic.Configuration {
	stores, tlsConfigs := buildTLSStores(ctx, client)
	if tlsConfigs == nil {
		tlsConfigs = make(map[string]*tls.CertAndStores)
	}

	conf := &dynamic.Configuration{
		// TODO: choose between mutating and returning tlsConfigs
		HTTP: p.loadIngressRouteConfiguration(ctx, client, tlsConfigs),
		TCP:  p.loadIngressRouteTCPConfiguration(ctx, client, tlsConfigs),
		UDP:  p.loadIngressRouteUDPConfiguration(ctx, client),
		TLS: &dynamic.TLSConfiguration{
			Options: buildTLSOptions(ctx, client),
			Stores:  stores,
		},
	}

	// Done after because tlsConfigs is mutated by the others above.
	conf.TLS.Certificates = getTLSConfig(tlsConfigs)

	for _, middleware := range client.GetMiddlewares() {
		id := provider.Normalize(makeID(middleware.Namespace, middleware.Name))
		logger := log.Ctx(ctx).With().Str(logs.MiddlewareName, id).Logger()
		ctxMid := logger.WithContext(ctx)

		basicAuth, err := createBasicAuthMiddleware(client, middleware.Namespace, middleware.Spec.BasicAuth)
		if err != nil {
			logger.Error().Err(err).Msg("Error while reading basic auth middleware")
			continue
		}

		digestAuth, err := createDigestAuthMiddleware(client, middleware.Namespace, middleware.Spec.DigestAuth)
		if err != nil {
			logger.Error().Err(err).Msg("Error while reading digest auth middleware")
			continue
		}

		forwardAuth, err := createForwardAuthMiddleware(client, middleware.Namespace, middleware.Spec.ForwardAuth)
		if err != nil {
			logger.Error().Err(err).Msg("Error while reading forward auth middleware")
			continue
		}

		errorPage, errorPageService, err := p.createErrorPageMiddleware(client, middleware.Namespace, middleware.Spec.Errors)
		if err != nil {
			logger.Error().Err(err).Msg("Error while reading error page middleware")
			continue
		}

		if errorPage != nil && errorPageService != nil {
			serviceName := id + "-errorpage-service"
			errorPage.Service = serviceName
			conf.HTTP.Services[serviceName] = errorPageService
		}

		plugin, err := createPluginMiddleware(client, middleware.Namespace, middleware.Spec.Plugin)
		if err != nil {
			logger.Error().Err(err).Msg("Error while reading plugins middleware")
			continue
		}

		rateLimit, err := createRateLimitMiddleware(middleware.Spec.RateLimit)
		if err != nil {
			logger.Error().Err(err).Msg("Error while reading rateLimit middleware")
			continue
		}

		retry, err := createRetryMiddleware(middleware.Spec.Retry)
		if err != nil {
			logger.Error().Err(err).Msg("Error while reading retry middleware")
			continue
		}

		circuitBreaker, err := createCircuitBreakerMiddleware(middleware.Spec.CircuitBreaker)
		if err != nil {
			logger.Error().Err(err).Msg("Error while reading circuit breaker middleware")
			continue
		}

		conf.HTTP.Middlewares[id] = &dynamic.Middleware{
			AddPrefix:         middleware.Spec.AddPrefix,
			StripPrefix:       middleware.Spec.StripPrefix,
			StripPrefixRegex:  middleware.Spec.StripPrefixRegex,
			ReplacePath:       middleware.Spec.ReplacePath,
			ReplacePathRegex:  middleware.Spec.ReplacePathRegex,
			Chain:             createChainMiddleware(ctxMid, middleware.Namespace, middleware.Spec.Chain),
			IPWhiteList:       middleware.Spec.IPWhiteList,
			IPAllowList:       middleware.Spec.IPAllowList,
			Headers:           middleware.Spec.Headers,
			Errors:            errorPage,
			RateLimit:         rateLimit,
			RedirectRegex:     middleware.Spec.RedirectRegex,
			RedirectScheme:    middleware.Spec.RedirectScheme,
			BasicAuth:         basicAuth,
			DigestAuth:        digestAuth,
			ForwardAuth:       forwardAuth,
			InFlightReq:       middleware.Spec.InFlightReq,
			Buffering:         middleware.Spec.Buffering,
			CircuitBreaker:    circuitBreaker,
			Compress:          middleware.Spec.Compress,
			PassTLSClientCert: middleware.Spec.PassTLSClientCert,
			Retry:             retry,
			ContentType:       middleware.Spec.ContentType,
			GrpcWeb:           middleware.Spec.GrpcWeb,
			Plugin:            plugin,
		}
	}

	for _, middlewareTCP := range client.GetMiddlewareTCPs() {
		id := provider.Normalize(makeID(middlewareTCP.Namespace, middlewareTCP.Name))

		conf.TCP.Middlewares[id] = &dynamic.TCPMiddleware{
			InFlightConn: middlewareTCP.Spec.InFlightConn,
			IPWhiteList:  middlewareTCP.Spec.IPWhiteList,
			IPAllowList:  middlewareTCP.Spec.IPAllowList,
		}
	}

	cb := configBuilder{
		client:                    client,
		allowCrossNamespace:       p.AllowCrossNamespace,
		allowExternalNameServices: p.AllowExternalNameServices,
		allowEmptyServices:        p.AllowEmptyServices,
	}

	for _, service := range client.GetTraefikServices() {
		err := cb.buildTraefikService(ctx, service, conf.HTTP.Services)
		if err != nil {
			log.Ctx(ctx).Error().Str(logs.ServiceName, service.Name).Err(err).
				Msg("Error while building TraefikService")
			continue
		}
	}

	for _, serversTransport := range client.GetServersTransports() {
		logger := log.Ctx(ctx).With().Str(logs.ServersTransportName, serversTransport.Name).Logger()

		var rootCAs []types.FileOrContent
		for _, secret := range serversTransport.Spec.RootCAsSecrets {
			caSecret, err := loadCASecret(serversTransport.Namespace, secret, client)
			if err != nil {
				logger.Error().Err(err).Msgf("Error while loading rootCAs %s", secret)
				continue
			}

			rootCAs = append(rootCAs, types.FileOrContent(caSecret))
		}

		var certs tls.Certificates
		for _, secret := range serversTransport.Spec.CertificatesSecrets {
			tlsSecret, tlsKey, err := loadAuthTLSSecret(serversTransport.Namespace, secret, client)
			if err != nil {
				logger.Error().Err(err).Msgf("Error while loading certificates %s", secret)
				continue
			}

			certs = append(certs, tls.Certificate{
				CertFile: types.FileOrContent(tlsSecret),
				KeyFile:  types.FileOrContent(tlsKey),
			})
		}

		forwardingTimeout := &dynamic.ForwardingTimeouts{}
		forwardingTimeout.SetDefaults()

		if serversTransport.Spec.ForwardingTimeouts != nil {
			if serversTransport.Spec.ForwardingTimeouts.DialTimeout != nil {
				err := forwardingTimeout.DialTimeout.Set(serversTransport.Spec.ForwardingTimeouts.DialTimeout.String())
				if err != nil {
					logger.Error().Err(err).Msg("Error while reading DialTimeout")
				}
			}

			if serversTransport.Spec.ForwardingTimeouts.ResponseHeaderTimeout != nil {
				err := forwardingTimeout.ResponseHeaderTimeout.Set(serversTransport.Spec.ForwardingTimeouts.ResponseHeaderTimeout.String())
				if err != nil {
					logger.Error().Err(err).Msg("Error while reading ResponseHeaderTimeout")
				}
			}

			if serversTransport.Spec.ForwardingTimeouts.IdleConnTimeout != nil {
				err := forwardingTimeout.IdleConnTimeout.Set(serversTransport.Spec.ForwardingTimeouts.IdleConnTimeout.String())
				if err != nil {
					logger.Error().Err(err).Msg("Error while reading IdleConnTimeout")
				}
			}

			if serversTransport.Spec.ForwardingTimeouts.ReadIdleTimeout != nil {
				err := forwardingTimeout.ReadIdleTimeout.Set(serversTransport.Spec.ForwardingTimeouts.ReadIdleTimeout.String())
				if err != nil {
					logger.Error().Err(err).Msg("Error while reading ReadIdleTimeout")
				}
			}

			if serversTransport.Spec.ForwardingTimeouts.PingTimeout != nil {
				err := forwardingTimeout.PingTimeout.Set(serversTransport.Spec.ForwardingTimeouts.PingTimeout.String())
				if err != nil {
					logger.Error().Err(err).Msg("Error while reading PingTimeout")
				}
			}
		}

		id := provider.Normalize(makeID(serversTransport.Namespace, serversTransport.Name))
		conf.HTTP.ServersTransports[id] = &dynamic.ServersTransport{
			ServerName:          serversTransport.Spec.ServerName,
			InsecureSkipVerify:  serversTransport.Spec.InsecureSkipVerify,
			RootCAs:             rootCAs,
			Certificates:        certs,
			DisableHTTP2:        serversTransport.Spec.DisableHTTP2,
			MaxIdleConnsPerHost: serversTransport.Spec.MaxIdleConnsPerHost,
			ForwardingTimeouts:  forwardingTimeout,
			PeerCertURI:         serversTransport.Spec.PeerCertURI,
			Spiffe:              serversTransport.Spec.Spiffe,
		}
	}

	for _, serversTransportTCP := range client.GetServersTransportTCPs() {
		logger := log.Ctx(ctx).With().Str(logs.ServersTransportName, serversTransportTCP.Name).Logger()

		var tcpServerTransport dynamic.TCPServersTransport
		tcpServerTransport.SetDefaults()

		if serversTransportTCP.Spec.DialTimeout != nil {
			err := tcpServerTransport.DialTimeout.Set(serversTransportTCP.Spec.DialTimeout.String())
			if err != nil {
				logger.Error().Err(err).Msg("Error while reading DialTimeout")
			}
		}

		if serversTransportTCP.Spec.DialKeepAlive != nil {
			err := tcpServerTransport.DialKeepAlive.Set(serversTransportTCP.Spec.DialKeepAlive.String())
			if err != nil {
				logger.Error().Err(err).Msg("Error while reading DialKeepAlive")
			}
		}

		if serversTransportTCP.Spec.TerminationDelay != nil {
			err := tcpServerTransport.TerminationDelay.Set(serversTransportTCP.Spec.TerminationDelay.String())
			if err != nil {
				logger.Error().Err(err).Msg("Error while reading TerminationDelay")
			}
		}

		if serversTransportTCP.Spec.TLS != nil {
			var rootCAs []types.FileOrContent
			for _, secret := range serversTransportTCP.Spec.TLS.RootCAsSecrets {
				caSecret, err := loadCASecret(serversTransportTCP.Namespace, secret, client)
				if err != nil {
					logger.Error().
						Err(err).
						Str("rootCAs", secret).
						Msg("Error while loading rootCAs")
					continue
				}

				rootCAs = append(rootCAs, types.FileOrContent(caSecret))
			}

			var certs tls.Certificates
			for _, secret := range serversTransportTCP.Spec.TLS.CertificatesSecrets {
				tlsCert, tlsKey, err := loadAuthTLSSecret(serversTransportTCP.Namespace, secret, client)
				if err != nil {
					logger.Error().
						Err(err).
						Str("certificates", secret).
						Msg("Error while loading certificates")
					continue
				}

				certs = append(certs, tls.Certificate{
					CertFile: types.FileOrContent(tlsCert),
					KeyFile:  types.FileOrContent(tlsKey),
				})
			}

			tcpServerTransport.TLS = &dynamic.TLSClientConfig{
				ServerName:         serversTransportTCP.Spec.TLS.ServerName,
				InsecureSkipVerify: serversTransportTCP.Spec.TLS.InsecureSkipVerify,
				RootCAs:            rootCAs,
				Certificates:       certs,
				PeerCertURI:        serversTransportTCP.Spec.TLS.PeerCertURI,
			}

			tcpServerTransport.TLS.Spiffe = serversTransportTCP.Spec.TLS.Spiffe
		}

		id := provider.Normalize(makeID(serversTransportTCP.Namespace, serversTransportTCP.Name))
		conf.TCP.ServersTransports[id] = &tcpServerTransport
	}

	return conf
}

// getServicePort always returns a valid port, an error otherwise.
func getServicePort(svc *corev1.Service, port intstr.IntOrString) (*corev1.ServicePort, error) {
	if svc == nil {
		return nil, errors.New("service is not defined")
	}

	if (port.Type == intstr.Int && port.IntVal == 0) || (port.Type == intstr.String && port.StrVal == "") {
		return nil, errors.New("ingressRoute service port not defined")
	}

	hasValidPort := false
	for _, p := range svc.Spec.Ports {
		if (port.Type == intstr.Int && port.IntVal == p.Port) || (port.Type == intstr.String && port.StrVal == p.Name) {
			return &p, nil
		}

		if p.Port != 0 {
			hasValidPort = true
		}
	}

	if svc.Spec.Type != corev1.ServiceTypeExternalName || port.Type == intstr.String {
		return nil, fmt.Errorf("service port not found: %s", &port)
	}

	if hasValidPort {
		log.Warn().Msgf("The port %s from IngressRoute doesn't match with ports defined in the ExternalName service %s/%s.",
			&port, svc.Namespace, svc.Name)
	}

	return &corev1.ServicePort{Port: port.IntVal}, nil
}

func getNativeServiceAddress(service corev1.Service, svcPort corev1.ServicePort) (string, error) {
	if service.Spec.ClusterIP == "None" {
		return "", fmt.Errorf("no clusterIP on headless service: %s/%s", service.Namespace, service.Name)
	}

	if service.Spec.ClusterIP == "" {
		return "", fmt.Errorf("no clusterIP found for service: %s/%s", service.Namespace, service.Name)
	}

	return net.JoinHostPort(service.Spec.ClusterIP, strconv.Itoa(int(svcPort.Port))), nil
}

func createPluginMiddleware(k8sClient Client, ns string, plugins map[string]apiextensionv1.JSON) (map[string]dynamic.PluginConf, error) {
	if plugins == nil {
		return nil, nil
	}

	data, err := json.Marshal(plugins)
	if err != nil {
		return nil, err
	}

	pcMap := map[string]dynamic.PluginConf{}
	if err = json.Unmarshal(data, &pcMap); err != nil {
		return nil, err
	}

	for _, pc := range pcMap {
		for key := range pc {
			if pc[key], err = loadSecretKeys(k8sClient, ns, pc[key]); err != nil {
				return nil, err
			}
		}
	}

	return pcMap, nil
}

func loadSecretKeys(k8sClient Client, ns string, i interface{}) (interface{}, error) {
	var err error
	switch iv := i.(type) {
	case string:
		if !strings.HasPrefix(iv, "urn:k8s:secret:") {
			return iv, nil
		}

		return getSecretValue(k8sClient, ns, iv)

	case []interface{}:
		for i := range iv {
			if iv[i], err = loadSecretKeys(k8sClient, ns, iv[i]); err != nil {
				return nil, err
			}
		}

	case map[string]interface{}:
		for k := range iv {
			if iv[k], err = loadSecretKeys(k8sClient, ns, iv[k]); err != nil {
				return nil, err
			}
		}
	}

	return i, nil
}

func getSecretValue(c Client, ns, urn string) (string, error) {
	parts := strings.Split(urn, ":")
	if len(parts) != 5 {
		return "", fmt.Errorf("malformed secret URN %q", urn)
	}

	secretName := parts[3]
	secret, ok, err := c.GetSecret(ns, secretName)
	if err != nil {
		return "", err
	}

	if !ok {
		return "", fmt.Errorf("secret %s/%s is not found", ns, secretName)
	}

	secretKey := parts[4]
	secretValue, ok := secret.Data[secretKey]
	if !ok {
		return "", fmt.Errorf("key %q not found in secret %s/%s", secretKey, ns, secretName)
	}

	return string(secretValue), nil
}

func createCircuitBreakerMiddleware(circuitBreaker *traefikv1alpha1.CircuitBreaker) (*dynamic.CircuitBreaker, error) {
	if circuitBreaker == nil {
		return nil, nil
	}

	cb := &dynamic.CircuitBreaker{Expression: circuitBreaker.Expression}
	cb.SetDefaults()

	if circuitBreaker.CheckPeriod != nil {
		if err := cb.CheckPeriod.Set(circuitBreaker.CheckPeriod.String()); err != nil {
			return nil, err
		}
	}

	if circuitBreaker.FallbackDuration != nil {
		if err := cb.FallbackDuration.Set(circuitBreaker.FallbackDuration.String()); err != nil {
			return nil, err
		}
	}

	if circuitBreaker.RecoveryDuration != nil {
		if err := cb.RecoveryDuration.Set(circuitBreaker.RecoveryDuration.String()); err != nil {
			return nil, err
		}
	}

	if circuitBreaker.ResponseCode != 0 {
		cb.ResponseCode = circuitBreaker.ResponseCode
	}

	return cb, nil
}

func createRateLimitMiddleware(rateLimit *traefikv1alpha1.RateLimit) (*dynamic.RateLimit, error) {
	if rateLimit == nil {
		return nil, nil
	}

	rl := &dynamic.RateLimit{Average: rateLimit.Average}
	rl.SetDefaults()

	if rateLimit.Burst != nil {
		rl.Burst = *rateLimit.Burst
	}

	if rateLimit.Period != nil {
		err := rl.Period.Set(rateLimit.Period.String())
		if err != nil {
			return nil, err
		}
	}

	if rateLimit.SourceCriterion != nil {
		rl.SourceCriterion = rateLimit.SourceCriterion
	}

	return rl, nil
}

func createRetryMiddleware(retry *traefikv1alpha1.Retry) (*dynamic.Retry, error) {
	if retry == nil {
		return nil, nil
	}

	r := &dynamic.Retry{Attempts: retry.Attempts}

	err := r.InitialInterval.Set(retry.InitialInterval.String())
	if err != nil {
		return nil, err
	}

	return r, nil
}

func (p *Provider) createErrorPageMiddleware(client Client, namespace string, errorPage *traefikv1alpha1.ErrorPage) (*dynamic.ErrorPage, *dynamic.Service, error) {
	if errorPage == nil {
		return nil, nil, nil
	}

	errorPageMiddleware := &dynamic.ErrorPage{
		Status: errorPage.Status,
		Query:  errorPage.Query,
	}

	cb := configBuilder{
		client:                    client,
		allowCrossNamespace:       p.AllowCrossNamespace,
		allowExternalNameServices: p.AllowExternalNameServices,
		allowEmptyServices:        p.AllowEmptyServices,
	}

	balancerServerHTTP, err := cb.buildServersLB(namespace, errorPage.Service.LoadBalancerSpec)
	if err != nil {
		return nil, nil, err
	}

	return errorPageMiddleware, balancerServerHTTP, nil
}

func (p *Provider) FillExtensionBuilderRegistry(registry gateway.ExtensionBuilderRegistry) {
	registry.RegisterFilterFuncs(traefikv1alpha1.GroupName, "Middleware", func(name, namespace string) (string, *dynamic.Middleware, error) {
		if len(p.Namespaces) > 0 && !slices.Contains(p.Namespaces, namespace) {
			return "", nil, fmt.Errorf("namespace %q is not allowed", namespace)
		}

		return makeID(namespace, name) + providerNamespaceSeparator + providerName, nil, nil
	})

	registry.RegisterBackendFuncs(traefikv1alpha1.GroupName, "TraefikService", func(name, namespace string) (string, *dynamic.Service, error) {
		if len(p.Namespaces) > 0 && !slices.Contains(p.Namespaces, namespace) {
			return "", nil, fmt.Errorf("namespace %q is not allowed", namespace)
		}

		return makeID(namespace, name) + providerNamespaceSeparator + providerName, nil, nil
	})
}

func createForwardAuthMiddleware(k8sClient Client, namespace string, auth *traefikv1alpha1.ForwardAuth) (*dynamic.ForwardAuth, error) {
	if auth == nil {
		return nil, nil
	}
	if len(auth.Address) == 0 {
		return nil, errors.New("forward authentication requires an address")
	}

	forwardAuth := &dynamic.ForwardAuth{
		Address:                  auth.Address,
		TrustForwardHeader:       auth.TrustForwardHeader,
		AuthResponseHeaders:      auth.AuthResponseHeaders,
		AuthResponseHeadersRegex: auth.AuthResponseHeadersRegex,
		AuthRequestHeaders:       auth.AuthRequestHeaders,
		AddAuthCookiesToResponse: auth.AddAuthCookiesToResponse,
	}

	if auth.TLS == nil {
		return forwardAuth, nil
	}

	forwardAuth.TLS = &dynamic.ClientTLS{
		InsecureSkipVerify: auth.TLS.InsecureSkipVerify,
	}

	if len(auth.TLS.CASecret) > 0 {
		caSecret, err := loadCASecret(namespace, auth.TLS.CASecret, k8sClient)
		if err != nil {
			return nil, fmt.Errorf("failed to load auth ca secret: %w", err)
		}
		forwardAuth.TLS.CA = caSecret
	}

	if len(auth.TLS.CertSecret) > 0 {
		authSecretCert, authSecretKey, err := loadAuthTLSSecret(namespace, auth.TLS.CertSecret, k8sClient)
		if err != nil {
			return nil, fmt.Errorf("failed to load auth secret: %w", err)
		}
		forwardAuth.TLS.Cert = authSecretCert
		forwardAuth.TLS.Key = authSecretKey
	}

	forwardAuth.TLS.CAOptional = auth.TLS.CAOptional

	return forwardAuth, nil
}

func loadCASecret(namespace, secretName string, k8sClient Client) (string, error) {
	secret, ok, err := k8sClient.GetSecret(namespace, secretName)
	if err != nil {
		return "", fmt.Errorf("failed to fetch secret '%s/%s': %w", namespace, secretName, err)
	}

	if !ok {
		return "", fmt.Errorf("secret '%s/%s' not found", namespace, secretName)
	}

	if secret == nil {
		return "", fmt.Errorf("data for secret '%s/%s' must not be nil", namespace, secretName)
	}

	tlsCAData, err := getCABlocks(secret, namespace, secretName)
	if err == nil {
		return tlsCAData, nil
	}

	// TODO: remove this behavior in the next major version (v3)
	if len(secret.Data) == 1 {
		// For backwards compatibility, use the only available secret data as CA if both 'ca.crt' and 'tls.ca' are missing.
		for _, v := range secret.Data {
			return string(v), nil
		}
	}

	return "", fmt.Errorf("could not find CA block: %w", err)
}

func loadAuthTLSSecret(namespace, secretName string, k8sClient Client) (string, string, error) {
	secret, exists, err := k8sClient.GetSecret(namespace, secretName)
	if err != nil {
		return "", "", fmt.Errorf("failed to fetch secret '%s/%s': %w", namespace, secretName, err)
	}

	if !exists {
		return "", "", fmt.Errorf("secret '%s/%s' does not exist", namespace, secretName)
	}

	if secret == nil {
		return "", "", fmt.Errorf("data for secret '%s/%s' must not be nil", namespace, secretName)
	}

	return getCertificateBlocks(secret, namespace, secretName)
}

func createBasicAuthMiddleware(client Client, namespace string, basicAuth *traefikv1alpha1.BasicAuth) (*dynamic.BasicAuth, error) {
	if basicAuth == nil {
		return nil, nil
	}

	if basicAuth.Secret == "" {
		return nil, errors.New("auth secret must be set")
	}

	secret, ok, err := client.GetSecret(namespace, basicAuth.Secret)
	if err != nil {
		return nil, fmt.Errorf("failed to fetch secret '%s/%s': %w", namespace, basicAuth.Secret, err)
	}
	if !ok {
		return nil, fmt.Errorf("secret '%s/%s' not found", namespace, basicAuth.Secret)
	}
	if secret == nil {
		return nil, fmt.Errorf("data for secret '%s/%s' must not be nil", namespace, basicAuth.Secret)
	}

	if secret.Type == corev1.SecretTypeBasicAuth {
		credentials, err := loadBasicAuthCredentials(secret)
		if err != nil {
			return nil, fmt.Errorf("failed to load basic auth credentials: %w", err)
		}

		return &dynamic.BasicAuth{
			Users:        credentials,
			Realm:        basicAuth.Realm,
			RemoveHeader: basicAuth.RemoveHeader,
			HeaderField:  basicAuth.HeaderField,
		}, nil
	}

	credentials, err := loadAuthCredentials(secret)
	if err != nil {
		return nil, fmt.Errorf("failed to load basic auth credentials: %w", err)
	}

	return &dynamic.BasicAuth{
		Users:        credentials,
		Realm:        basicAuth.Realm,
		RemoveHeader: basicAuth.RemoveHeader,
		HeaderField:  basicAuth.HeaderField,
	}, nil
}

func createDigestAuthMiddleware(client Client, namespace string, digestAuth *traefikv1alpha1.DigestAuth) (*dynamic.DigestAuth, error) {
	if digestAuth == nil {
		return nil, nil
	}

	if digestAuth.Secret == "" {
		return nil, errors.New("auth secret must be set")
	}

	secret, ok, err := client.GetSecret(namespace, digestAuth.Secret)
	if err != nil {
		return nil, fmt.Errorf("failed to fetch secret '%s/%s': %w", namespace, digestAuth.Secret, err)
	}
	if !ok {
		return nil, fmt.Errorf("secret '%s/%s' not found", namespace, digestAuth.Secret)
	}
	if secret == nil {
		return nil, fmt.Errorf("data for secret '%s/%s' must not be nil", namespace, digestAuth.Secret)
	}

	credentials, err := loadAuthCredentials(secret)
	if err != nil {
		return nil, fmt.Errorf("failed to load digest auth credentials: %w", err)
	}

	return &dynamic.DigestAuth{
		Users:        credentials,
		Realm:        digestAuth.Realm,
		RemoveHeader: digestAuth.RemoveHeader,
		HeaderField:  digestAuth.HeaderField,
	}, nil
}

func loadBasicAuthCredentials(secret *corev1.Secret) ([]string, error) {
	username, usernameExists := secret.Data["username"]
	password, passwordExists := secret.Data["password"]
	if !(usernameExists && passwordExists) {
		return nil, fmt.Errorf("secret '%s/%s' must contain both username and password keys", secret.Namespace, secret.Name)
	}

	hash := sha1.New()
	hash.Write(password)
	passwordSum := base64.StdEncoding.EncodeToString(hash.Sum(nil))

	return []string{fmt.Sprintf("%s:{SHA}%s", username, passwordSum)}, nil
}

func loadAuthCredentials(secret *corev1.Secret) ([]string, error) {
	if len(secret.Data) != 1 {
		return nil, fmt.Errorf("found %d elements for secret '%s/%s', must be single element exactly", len(secret.Data), secret.Namespace, secret.Name)
	}

	var firstSecret []byte
	for _, v := range secret.Data {
		firstSecret = v
		break
	}

	var credentials []string
	scanner := bufio.NewScanner(bytes.NewReader(firstSecret))
	for scanner.Scan() {
		if cred := scanner.Text(); len(cred) > 0 {
			credentials = append(credentials, cred)
		}
	}
	if err := scanner.Err(); err != nil {
		return nil, fmt.Errorf("error reading secret for %s/%s: %w", secret.Namespace, secret.Name, err)
	}
	if len(credentials) == 0 {
		return nil, fmt.Errorf("secret '%s/%s' does not contain any credentials", secret.Namespace, secret.Name)
	}

	return credentials, nil
}

func createChainMiddleware(ctx context.Context, namespace string, chain *traefikv1alpha1.Chain) *dynamic.Chain {
	if chain == nil {
		return nil
	}

	var mds []string
	for _, mi := range chain.Middlewares {
		if strings.Contains(mi.Name, providerNamespaceSeparator) {
			if len(mi.Namespace) > 0 {
				log.Ctx(ctx).Warn().Msgf("namespace %q is ignored in cross-provider context", mi.Namespace)
			}
			mds = append(mds, mi.Name)
			continue
		}

		ns := mi.Namespace
		if len(ns) == 0 {
			ns = namespace
		}
		mds = append(mds, makeID(ns, mi.Name))
	}
	return &dynamic.Chain{Middlewares: mds}
}

func buildTLSOptions(ctx context.Context, client Client) map[string]tls.Options {
	tlsOptionsCRDs := client.GetTLSOptions()
	var tlsOptions map[string]tls.Options

	if len(tlsOptionsCRDs) == 0 {
		return tlsOptions
	}
	tlsOptions = make(map[string]tls.Options)
	var nsDefault []string

<<<<<<< HEAD
	for _, tlsOption := range tlsOptionsCRD {
		logger := log.Ctx(ctx).With().Str("tlsOption", tlsOption.Name).Str("namespace", tlsOption.Namespace).Logger()
		var clientCAs []types.FileOrContent
=======
	for _, tlsOptionsCRD := range tlsOptionsCRDs {
		logger := log.FromContext(log.With(ctx, log.Str("tlsOption", tlsOptionsCRD.Name), log.Str("namespace", tlsOptionsCRD.Namespace)))
		var clientCAs []tls.FileOrContent
>>>>>>> 21040090

		for _, secretName := range tlsOptionsCRD.Spec.ClientAuth.SecretNames {
			secret, exists, err := client.GetSecret(tlsOptionsCRD.Namespace, secretName)
			if err != nil {
<<<<<<< HEAD
				logger.Error().Err(err).Msgf("Failed to fetch secret %s/%s", tlsOption.Namespace, secretName)
=======
				logger.Errorf("Failed to fetch secret %s/%s: %v", tlsOptionsCRD.Namespace, secretName, err)
>>>>>>> 21040090
				continue
			}

			if !exists {
<<<<<<< HEAD
				logger.Warn().Msgf("Secret %s/%s does not exist", tlsOption.Namespace, secretName)
=======
				logger.Warnf("Secret %s/%s does not exist", tlsOptionsCRD.Namespace, secretName)
>>>>>>> 21040090
				continue
			}

			cert, err := getCABlocks(secret, tlsOptionsCRD.Namespace, secretName)
			if err != nil {
<<<<<<< HEAD
				logger.Error().Err(err).Msgf("Failed to extract CA from secret %s/%s", tlsOption.Namespace, secretName)
=======
				logger.Errorf("Failed to extract CA from secret %s/%s: %v", tlsOptionsCRD.Namespace, secretName, err)
>>>>>>> 21040090
				continue
			}

			clientCAs = append(clientCAs, types.FileOrContent(cert))
		}

		id := makeID(tlsOptionsCRD.Namespace, tlsOptionsCRD.Name)
		// If the name is default, we override the default config.
		if tlsOptionsCRD.Name == tls.DefaultTLSConfigName {
			id = tlsOptionsCRD.Name
			nsDefault = append(nsDefault, tlsOptionsCRD.Namespace)
		}

		tlsOption := tls.Options{}
		tlsOption.SetDefaults()

		tlsOption.MinVersion = tlsOptionsCRD.Spec.MinVersion
		tlsOption.MaxVersion = tlsOptionsCRD.Spec.MaxVersion

		if tlsOptionsCRD.Spec.CipherSuites != nil {
			tlsOption.CipherSuites = tlsOptionsCRD.Spec.CipherSuites
		}

<<<<<<< HEAD
		tlsOptions[id] = tls.Options{
			MinVersion:       tlsOption.Spec.MinVersion,
			MaxVersion:       tlsOption.Spec.MaxVersion,
			CipherSuites:     tlsOption.Spec.CipherSuites,
			CurvePreferences: tlsOption.Spec.CurvePreferences,
			ClientAuth: tls.ClientAuth{
				CAFiles:        clientCAs,
				ClientAuthType: tlsOption.Spec.ClientAuth.ClientAuthType,
			},
			SniStrict:                tlsOption.Spec.SniStrict,
			ALPNProtocols:            alpnProtocols,
			PreferServerCipherSuites: tlsOption.Spec.PreferServerCipherSuites,
=======
		tlsOption.CurvePreferences = tlsOptionsCRD.Spec.CurvePreferences
		tlsOption.ClientAuth = tls.ClientAuth{
			CAFiles:        clientCAs,
			ClientAuthType: tlsOptionsCRD.Spec.ClientAuth.ClientAuthType,
>>>>>>> 21040090
		}
		tlsOption.SniStrict = tlsOptionsCRD.Spec.SniStrict

		if tlsOptionsCRD.Spec.ALPNProtocols != nil {
			tlsOption.ALPNProtocols = tlsOptionsCRD.Spec.ALPNProtocols
		}

		tlsOptions[id] = tlsOption
	}

	if len(nsDefault) > 1 {
		delete(tlsOptions, tls.DefaultTLSConfigName)
		log.Ctx(ctx).Error().Msgf("Default TLS Options defined in multiple namespaces: %v", nsDefault)
	}

	return tlsOptions
}

func buildTLSStores(ctx context.Context, client Client) (map[string]tls.Store, map[string]*tls.CertAndStores) {
	tlsStoreCRD := client.GetTLSStores()
	if len(tlsStoreCRD) == 0 {
		return nil, nil
	}

	var nsDefault []string
	tlsStores := make(map[string]tls.Store)
	tlsConfigs := make(map[string]*tls.CertAndStores)

	for _, t := range tlsStoreCRD {
		logger := log.Ctx(ctx).With().Str("TLSStore", t.Name).Str("namespace", t.Namespace).Logger()

		id := makeID(t.Namespace, t.Name)

		// If the name is default, we override the default config.
		if t.Name == tls.DefaultTLSStoreName {
			id = t.Name
			nsDefault = append(nsDefault, t.Namespace)
		}

		var tlsStore tls.Store

		if t.Spec.DefaultCertificate != nil {
			secretName := t.Spec.DefaultCertificate.SecretName

			secret, exists, err := client.GetSecret(t.Namespace, secretName)
			if err != nil {
				logger.Error().Err(err).Msgf("Failed to fetch secret %s/%s", t.Namespace, secretName)
				continue
			}
			if !exists {
				logger.Error().Msgf("Secret %s/%s does not exist", t.Namespace, secretName)
				continue
			}

			cert, key, err := getCertificateBlocks(secret, t.Namespace, secretName)
			if err != nil {
				logger.Error().Err(err).Msg("Could not get certificate blocks")
				continue
			}

			tlsStore.DefaultCertificate = &tls.Certificate{
				CertFile: types.FileOrContent(cert),
				KeyFile:  types.FileOrContent(key),
			}
		}

		if t.Spec.DefaultGeneratedCert != nil {
			tlsStore.DefaultGeneratedCert = &tls.GeneratedCert{
				Resolver: t.Spec.DefaultGeneratedCert.Resolver,
				Domain:   t.Spec.DefaultGeneratedCert.Domain,
			}
		}

		if err := buildCertificates(client, id, t.Namespace, t.Spec.Certificates, tlsConfigs); err != nil {
			logger.Error().Err(err).Msg("Failed to load certificates")
			continue
		}

		tlsStores[id] = tlsStore
	}

	if len(nsDefault) > 1 {
		delete(tlsStores, tls.DefaultTLSStoreName)
		log.Ctx(ctx).Error().Msgf("Default TLS Stores defined in multiple namespaces: %v", nsDefault)
	}

	return tlsStores, tlsConfigs
}

// buildCertificates loads TLSStore certificates from secrets and sets them into tlsConfigs.
func buildCertificates(client Client, tlsStore, namespace string, certificates []traefikv1alpha1.Certificate, tlsConfigs map[string]*tls.CertAndStores) error {
	for _, c := range certificates {
		configKey := namespace + "/" + c.SecretName
		if _, tlsExists := tlsConfigs[configKey]; !tlsExists {
			certAndStores, err := getTLS(client, c.SecretName, namespace)
			if err != nil {
				return fmt.Errorf("unable to read secret %s: %w", configKey, err)
			}

			certAndStores.Stores = []string{tlsStore}
			tlsConfigs[configKey] = certAndStores
		}
	}

	return nil
}

func makeServiceKey(rule, ingressName string) (string, error) {
	h := sha256.New()
	if _, err := h.Write([]byte(rule)); err != nil {
		return "", err
	}

	key := fmt.Sprintf("%s-%.10x", ingressName, h.Sum(nil))

	return key, nil
}

func makeID(namespace, name string) string {
	if namespace == "" {
		return name
	}

	return namespace + "-" + name
}

func shouldProcessIngress(ingressClass, ingressClassAnnotation string) bool {
	return ingressClass == ingressClassAnnotation ||
		(len(ingressClass) == 0 && ingressClassAnnotation == traefikDefaultIngressClass)
}

func getTLS(k8sClient Client, secretName, namespace string) (*tls.CertAndStores, error) {
	secret, exists, err := k8sClient.GetSecret(namespace, secretName)
	if err != nil {
		return nil, fmt.Errorf("failed to fetch secret %s/%s: %w", namespace, secretName, err)
	}
	if !exists {
		return nil, fmt.Errorf("secret %s/%s does not exist", namespace, secretName)
	}

	cert, key, err := getCertificateBlocks(secret, namespace, secretName)
	if err != nil {
		return nil, err
	}

	return &tls.CertAndStores{
		Certificate: tls.Certificate{
			CertFile: types.FileOrContent(cert),
			KeyFile:  types.FileOrContent(key),
		},
	}, nil
}

func getTLSConfig(tlsConfigs map[string]*tls.CertAndStores) []*tls.CertAndStores {
	var secretNames []string
	for secretName := range tlsConfigs {
		secretNames = append(secretNames, secretName)
	}
	sort.Strings(secretNames)

	var configs []*tls.CertAndStores
	for _, secretName := range secretNames {
		configs = append(configs, tlsConfigs[secretName])
	}

	return configs
}

func getCertificateBlocks(secret *corev1.Secret, namespace, secretName string) (string, string, error) {
	var missingEntries []string

	tlsCrtData, tlsCrtExists := secret.Data["tls.crt"]
	if !tlsCrtExists {
		missingEntries = append(missingEntries, "tls.crt")
	}

	tlsKeyData, tlsKeyExists := secret.Data["tls.key"]
	if !tlsKeyExists {
		missingEntries = append(missingEntries, "tls.key")
	}

	if len(missingEntries) > 0 {
		return "", "", fmt.Errorf("secret %s/%s is missing the following TLS data entries: %s",
			namespace, secretName, strings.Join(missingEntries, ", "))
	}

	cert := string(tlsCrtData)
	if cert == "" {
		missingEntries = append(missingEntries, "tls.crt")
	}

	key := string(tlsKeyData)
	if key == "" {
		missingEntries = append(missingEntries, "tls.key")
	}

	if len(missingEntries) > 0 {
		return "", "", fmt.Errorf("secret %s/%s contains the following empty TLS data entries: %s",
			namespace, secretName, strings.Join(missingEntries, ", "))
	}

	return cert, key, nil
}

func getCABlocks(secret *corev1.Secret, namespace, secretName string) (string, error) {
	tlsCrtData, tlsCrtExists := secret.Data["tls.ca"]
	if tlsCrtExists {
		return string(tlsCrtData), nil
	}

	tlsCrtData, tlsCrtExists = secret.Data["ca.crt"]
	if tlsCrtExists {
		return string(tlsCrtData), nil
	}

	return "", fmt.Errorf("secret %s/%s contains neither tls.ca nor ca.crt", namespace, secretName)
}

func throttleEvents(ctx context.Context, throttleDuration time.Duration, pool *safe.Pool, eventsChan <-chan interface{}) chan interface{} {
	if throttleDuration == 0 {
		return nil
	}
	// Create a buffered channel to hold the pending event (if we're delaying processing the event due to throttling)
	eventsChanBuffered := make(chan interface{}, 1)

	// Run a goroutine that reads events from eventChan and does a non-blocking write to pendingEvent.
	// This guarantees that writing to eventChan will never block,
	// and that pendingEvent will have something in it if there's been an event since we read from that channel.
	pool.GoCtx(func(ctxPool context.Context) {
		for {
			select {
			case <-ctxPool.Done():
				return
			case nextEvent := <-eventsChan:
				select {
				case eventsChanBuffered <- nextEvent:
				default:
					// We already have an event in eventsChanBuffered, so we'll do a refresh as soon as our throttle allows us to.
					// It's fine to drop the event and keep whatever's in the buffer -- we don't do different things for different events
					log.Ctx(ctx).Debug().Msgf("Dropping event kind %T due to throttling", nextEvent)
				}
			}
		}
	})

	return eventsChanBuffered
}

func isNamespaceAllowed(allowCrossNamespace bool, parentNamespace, namespace string) bool {
	// If allowCrossNamespace option is not defined the default behavior is to allow cross namespace references.
	return allowCrossNamespace || parentNamespace == namespace
}<|MERGE_RESOLUTION|>--- conflicted
+++ resolved
@@ -987,43 +987,25 @@
 	tlsOptions = make(map[string]tls.Options)
 	var nsDefault []string
 
-<<<<<<< HEAD
-	for _, tlsOption := range tlsOptionsCRD {
-		logger := log.Ctx(ctx).With().Str("tlsOption", tlsOption.Name).Str("namespace", tlsOption.Namespace).Logger()
+	for _, tlsOptionsCRD := range tlsOptionsCRDs {
+		logger := log.Ctx(ctx).With().Str("tlsOption", tlsOptionsCRD.Name).Str("namespace", tlsOptionsCRD.Namespace).Logger()
 		var clientCAs []types.FileOrContent
-=======
-	for _, tlsOptionsCRD := range tlsOptionsCRDs {
-		logger := log.FromContext(log.With(ctx, log.Str("tlsOption", tlsOptionsCRD.Name), log.Str("namespace", tlsOptionsCRD.Namespace)))
-		var clientCAs []tls.FileOrContent
->>>>>>> 21040090
 
 		for _, secretName := range tlsOptionsCRD.Spec.ClientAuth.SecretNames {
 			secret, exists, err := client.GetSecret(tlsOptionsCRD.Namespace, secretName)
 			if err != nil {
-<<<<<<< HEAD
-				logger.Error().Err(err).Msgf("Failed to fetch secret %s/%s", tlsOption.Namespace, secretName)
-=======
-				logger.Errorf("Failed to fetch secret %s/%s: %v", tlsOptionsCRD.Namespace, secretName, err)
->>>>>>> 21040090
+				logger.Error().Err(err).Msgf("Failed to fetch secret %s/%s", tlsOptionsCRD.Namespace, secretName)
 				continue
 			}
 
 			if !exists {
-<<<<<<< HEAD
-				logger.Warn().Msgf("Secret %s/%s does not exist", tlsOption.Namespace, secretName)
-=======
-				logger.Warnf("Secret %s/%s does not exist", tlsOptionsCRD.Namespace, secretName)
->>>>>>> 21040090
+				logger.Warn().Msgf("Secret %s/%s does not exist", tlsOptionsCRD.Namespace, secretName)
 				continue
 			}
 
 			cert, err := getCABlocks(secret, tlsOptionsCRD.Namespace, secretName)
 			if err != nil {
-<<<<<<< HEAD
-				logger.Error().Err(err).Msgf("Failed to extract CA from secret %s/%s", tlsOption.Namespace, secretName)
-=======
-				logger.Errorf("Failed to extract CA from secret %s/%s: %v", tlsOptionsCRD.Namespace, secretName, err)
->>>>>>> 21040090
+				logger.Error().Err(err).Msgf("Failed to extract CA from secret %s/%s", tlsOptionsCRD.Namespace, secretName)
 				continue
 			}
 
@@ -1047,25 +1029,10 @@
 			tlsOption.CipherSuites = tlsOptionsCRD.Spec.CipherSuites
 		}
 
-<<<<<<< HEAD
-		tlsOptions[id] = tls.Options{
-			MinVersion:       tlsOption.Spec.MinVersion,
-			MaxVersion:       tlsOption.Spec.MaxVersion,
-			CipherSuites:     tlsOption.Spec.CipherSuites,
-			CurvePreferences: tlsOption.Spec.CurvePreferences,
-			ClientAuth: tls.ClientAuth{
-				CAFiles:        clientCAs,
-				ClientAuthType: tlsOption.Spec.ClientAuth.ClientAuthType,
-			},
-			SniStrict:                tlsOption.Spec.SniStrict,
-			ALPNProtocols:            alpnProtocols,
-			PreferServerCipherSuites: tlsOption.Spec.PreferServerCipherSuites,
-=======
 		tlsOption.CurvePreferences = tlsOptionsCRD.Spec.CurvePreferences
 		tlsOption.ClientAuth = tls.ClientAuth{
 			CAFiles:        clientCAs,
 			ClientAuthType: tlsOptionsCRD.Spec.ClientAuth.ClientAuthType,
->>>>>>> 21040090
 		}
 		tlsOption.SniStrict = tlsOptionsCRD.Spec.SniStrict
 
