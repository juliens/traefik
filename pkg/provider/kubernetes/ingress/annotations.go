--- conflicted
+++ resolved
@@ -45,12 +45,8 @@
 	ServersTransport string          `json:"serversTransport,omitempty"`
 	PassHostHeader   *bool           `json:"passHostHeader"`
 	Sticky           *dynamic.Sticky `json:"sticky,omitempty" label:"allowEmpty"`
-<<<<<<< HEAD
-	NativeLB         bool            `json:"nativeLB,omitempty"`
+	NativeLB         *bool           `json:"nativeLB,omitempty"`
 	NodePortLB       bool            `json:"nodePortLB,omitempty"`
-=======
-	NativeLB         *bool           `json:"nativeLB,omitempty"`
->>>>>>> 736f37cb
 }
 
 // SetDefaults sets the default values.
