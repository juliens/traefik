--- conflicted
+++ resolved
@@ -4,43 +4,29 @@
 	"encoding/json"
 	"io"
 	"net/http"
-<<<<<<< HEAD
 	"net/url"
 	"os"
 	"strings"
+	"testing"
 	"time"
 
-	"github.com/go-check/check"
+	"github.com/rs/zerolog/log"
+	"github.com/stretchr/testify/require"
+	"github.com/stretchr/testify/suite"
 	"github.com/tidwall/gjson"
 	"github.com/traefik/traefik/v3/integration/try"
-	checker "github.com/vdemeester/shakers"
-=======
-	"testing"
-	"time"
-
-	"github.com/stretchr/testify/require"
-	"github.com/stretchr/testify/suite"
-	"github.com/traefik/traefik/v2/integration/try"
->>>>>>> e5224469
 )
 
 type TracingSuite struct {
 	BaseSuite
-<<<<<<< HEAD
 	whoamiIP        string
 	whoamiPort      int
 	tempoIP         string
 	otelCollectorIP string
-=======
-	whoamiIP       string
-	whoamiPort     int
-	tracerZipkinIP string
-	tracerJaegerIP string
 }
 
 func TestTracingSuite(t *testing.T) {
 	suite.Run(t, new(TracingSuite))
->>>>>>> e5224469
 }
 
 type TracingTemplate struct {
@@ -51,94 +37,60 @@
 	IsHTTP                 bool
 }
 
-<<<<<<< HEAD
-func (s *TracingSuite) SetUpSuite(c *check.C) {
-	s.createComposeProject(c, "tracing")
-	s.composeUp(c)
-}
-
-func (s *TracingSuite) SetUpTest(c *check.C) {
-	s.composeUp(c, "tempo", "otel-collector", "whoami")
-=======
 func (s *TracingSuite) SetupSuite() {
 	s.BaseSuite.SetupSuite()
 
 	s.createComposeProject("tracing")
 	s.composeUp()
->>>>>>> e5224469
 
 	s.whoamiIP = s.getComposeServiceIP("whoami")
 	s.whoamiPort = 80
 
-<<<<<<< HEAD
 	// Wait for whoami to turn ready.
 	err := try.GetRequest("http://"+s.whoamiIP+":80", 30*time.Second, try.StatusCodeIs(http.StatusOK))
-	c.Assert(err, checker.IsNil)
-
-	s.tempoIP = s.getComposeServiceIP(c, "tempo")
-
-	// Wait for tempo to turn ready.
-	err = try.GetRequest("http://"+s.tempoIP+":3200/ready", 30*time.Second, try.StatusCodeIs(http.StatusOK))
-	c.Assert(err, checker.IsNil)
-
-	s.otelCollectorIP = s.getComposeServiceIP(c, "otel-collector")
+	require.NoError(s.T(), err)
+
+	s.otelCollectorIP = s.getComposeServiceIP("otel-collector")
 
 	// Wait for otel collector to turn ready.
 	err = try.GetRequest("http://"+s.otelCollectorIP+":13133/", 30*time.Second, try.StatusCodeIs(http.StatusOK))
-	c.Assert(err, checker.IsNil)
-}
-
-func (s *TracingSuite) TearDownTest(c *check.C) {
-	s.composeStop(c, "tempo")
-}
-
-func (s *TracingSuite) TestOpentelemetryBasic_HTTP(c *check.C) {
-	file := s.adaptFile(c, "fixtures/tracing/simple-opentelemetry.toml", TracingTemplate{
+	require.NoError(s.T(), err)
+}
+
+func (s *TracingSuite) TearDownSuite() {
+	s.BaseSuite.TearDownSuite()
+}
+
+func (s *TracingSuite) SetupTest() {
+	s.composeUp("tempo")
+
+	s.tempoIP = s.getComposeServiceIP("tempo")
+
+	// Wait for tempo to turn ready.
+	err := try.GetRequest("http://"+s.tempoIP+":3200/ready", 30*time.Second, try.StatusCodeIs(http.StatusOK))
+	require.NoError(s.T(), err)
+}
+
+func (s *TracingSuite) TearDownTest() {
+	s.composeStop("tempo")
+}
+
+func (s *TracingSuite) TestOpentelemetryBasic_HTTP() {
+	file := s.adaptFile("fixtures/tracing/simple-opentelemetry.toml", TracingTemplate{
 		WhoamiIP:   s.whoamiIP,
 		WhoamiPort: s.whoamiPort,
 		IP:         s.otelCollectorIP,
 		IsHTTP:     true,
 	})
-	defer os.Remove(file)
-
-	cmd, display := s.traefikCmd(withConfigFile(file))
-	defer display(c)
-	err := cmd.Start()
-	c.Assert(err, checker.IsNil)
-	defer s.killCmd(cmd)
-=======
-func (s *TracingSuite) TearDownSuite() {
-	s.BaseSuite.TearDownSuite()
-}
-
-func (s *TracingSuite) startZipkin() {
-	s.composeUp("zipkin")
-	s.tracerZipkinIP = s.getComposeServiceIP("zipkin")
-
-	// Wait for Zipkin to turn ready.
-	err := try.GetRequest("http://"+s.tracerZipkinIP+":9411/api/v2/services", 20*time.Second, try.StatusCodeIs(http.StatusOK))
-	require.NoError(s.T(), err)
-}
-
-func (s *TracingSuite) TestZipkinRateLimit() {
-	s.startZipkin()
-
-	file := s.adaptFile("fixtures/tracing/simple-zipkin.toml", TracingTemplate{
-		WhoamiIP:   s.whoamiIP,
-		WhoamiPort: s.whoamiPort,
-		IP:         s.tracerZipkinIP,
-	})
 
 	s.traefikCmd(withConfigFile(file))
->>>>>>> e5224469
 
 	// wait for traefik
 	err := try.GetRequest("http://127.0.0.1:8080/api/rawdata", time.Second, try.BodyContains("basic-auth"))
 	require.NoError(s.T(), err)
 
-<<<<<<< HEAD
 	err = try.GetRequest("http://127.0.0.1:8000/basic", 500*time.Millisecond, try.StatusCodeIs(http.StatusOK))
-	c.Assert(err, checker.IsNil)
+	require.NoError(s.T(), err)
 
 	contains := []map[string]string{
 		{
@@ -168,55 +120,17 @@
 		},
 	}
 
-	checkTraceContent(c, s.tempoIP, contains)
-}
-
-func (s *TracingSuite) TestOpentelemetryBasic_gRPC(c *check.C) {
-	file := s.adaptFile(c, "fixtures/tracing/simple-opentelemetry.toml", TracingTemplate{
+	s.checkTraceContent(contains)
+}
+
+func (s *TracingSuite) TestOpentelemetryBasic_gRPC() {
+	file := s.adaptFile("fixtures/tracing/simple-opentelemetry.toml", TracingTemplate{
 		WhoamiIP:   s.whoamiIP,
 		WhoamiPort: s.whoamiPort,
 		IP:         s.otelCollectorIP,
 		IsHTTP:     false,
-=======
-	err = try.GetRequest("http://127.0.0.1:8000/ratelimit", 500*time.Millisecond, try.StatusCodeIs(http.StatusOK))
-	require.NoError(s.T(), err)
-	err = try.GetRequest("http://127.0.0.1:8000/ratelimit", 500*time.Millisecond, try.StatusCodeIs(http.StatusOK))
-	require.NoError(s.T(), err)
-	err = try.GetRequest("http://127.0.0.1:8000/ratelimit", 500*time.Millisecond, try.StatusCodeIs(http.StatusTooManyRequests))
-	require.NoError(s.T(), err)
-
-	// sleep for 4 seconds to be certain the configured time period has elapsed
-	// then test another request and verify a 200 status code
-	time.Sleep(4 * time.Second)
-	err = try.GetRequest("http://127.0.0.1:8000/ratelimit", 500*time.Millisecond, try.StatusCodeIs(http.StatusOK))
-	require.NoError(s.T(), err)
-
-	// continue requests at 3 second intervals to test the other rate limit time period
-	time.Sleep(3 * time.Second)
-	err = try.GetRequest("http://127.0.0.1:8000/ratelimit", 500*time.Millisecond, try.StatusCodeIs(http.StatusOK))
-	require.NoError(s.T(), err)
-
-	time.Sleep(3 * time.Second)
-	err = try.GetRequest("http://127.0.0.1:8000/ratelimit", 500*time.Millisecond, try.StatusCodeIs(http.StatusOK))
-	require.NoError(s.T(), err)
-
-	time.Sleep(3 * time.Second)
-	err = try.GetRequest("http://127.0.0.1:8000/ratelimit", 500*time.Millisecond, try.StatusCodeIs(http.StatusTooManyRequests))
-	require.NoError(s.T(), err)
-
-	err = try.GetRequest("http://"+s.tracerZipkinIP+":9411/api/v2/spans?serviceName=tracing", 20*time.Second, try.BodyContains("forward service1/router1@file", "ratelimit-1@file"))
-	require.NoError(s.T(), err)
-}
-
-func (s *TracingSuite) TestZipkinRetry() {
-	s.startZipkin()
-
-	file := s.adaptFile("fixtures/tracing/simple-zipkin.toml", TracingTemplate{
-		WhoamiIP:   s.whoamiIP,
-		WhoamiPort: 81,
-		IP:         s.tracerZipkinIP,
->>>>>>> e5224469
 	})
+	defer os.Remove(file)
 
 	s.traefikCmd(withConfigFile(file))
 
@@ -224,9 +138,8 @@
 	err := try.GetRequest("http://127.0.0.1:8080/api/rawdata", time.Second, try.BodyContains("basic-auth"))
 	require.NoError(s.T(), err)
 
-<<<<<<< HEAD
 	err = try.GetRequest("http://127.0.0.1:8000/basic", 500*time.Millisecond, try.StatusCodeIs(http.StatusOK))
-	c.Assert(err, checker.IsNil)
+	require.NoError(s.T(), err)
 
 	contains := []map[string]string{
 		{
@@ -256,64 +169,16 @@
 		},
 	}
 
-	checkTraceContent(c, s.tempoIP, contains)
-}
-
-func (s *TracingSuite) TestOpentelemetryRateLimit(c *check.C) {
-	file := s.adaptFile(c, "fixtures/tracing/simple-opentelemetry.toml", TracingTemplate{
+	s.checkTraceContent(contains)
+}
+
+func (s *TracingSuite) TestOpentelemetryRateLimit() {
+	file := s.adaptFile("fixtures/tracing/simple-opentelemetry.toml", TracingTemplate{
 		WhoamiIP:   s.whoamiIP,
 		WhoamiPort: s.whoamiPort,
 		IP:         s.otelCollectorIP,
-=======
-	err = try.GetRequest("http://127.0.0.1:8000/retry", 500*time.Millisecond, try.StatusCodeIs(http.StatusBadGateway))
-	require.NoError(s.T(), err)
-
-	err = try.GetRequest("http://"+s.tracerZipkinIP+":9411/api/v2/spans?serviceName=tracing", 20*time.Second, try.BodyContains("forward service2/router2@file", "retry@file"))
-	require.NoError(s.T(), err)
-}
-
-func (s *TracingSuite) TestZipkinAuth() {
-	s.startZipkin()
-
-	file := s.adaptFile("fixtures/tracing/simple-zipkin.toml", TracingTemplate{
-		WhoamiIP:   s.whoamiIP,
-		WhoamiPort: s.whoamiPort,
-		IP:         s.tracerZipkinIP,
 	})
-
-	s.traefikCmd(withConfigFile(file))
-
-	// wait for traefik
-	err := try.GetRequest("http://127.0.0.1:8080/api/rawdata", time.Second, try.BodyContains("basic-auth"))
-	require.NoError(s.T(), err)
-
-	err = try.GetRequest("http://127.0.0.1:8000/auth", 500*time.Millisecond, try.StatusCodeIs(http.StatusUnauthorized))
-	require.NoError(s.T(), err)
-
-	err = try.GetRequest("http://"+s.tracerZipkinIP+":9411/api/v2/spans?serviceName=tracing", 20*time.Second, try.BodyContains("entrypoint web", "basic-auth@file"))
-	require.NoError(s.T(), err)
-}
-
-func (s *TracingSuite) startJaeger() {
-	s.composeUp("jaeger", "whoami")
-	s.tracerJaegerIP = s.getComposeServiceIP("jaeger")
-
-	// Wait for Jaeger to turn ready.
-	err := try.GetRequest("http://"+s.tracerJaegerIP+":16686/api/services", 20*time.Second, try.StatusCodeIs(http.StatusOK))
-	require.NoError(s.T(), err)
-}
-
-func (s *TracingSuite) TestJaegerRateLimit() {
-	s.startJaeger()
-	// defer s.composeStop(c, "jaeger")
-
-	file := s.adaptFile("fixtures/tracing/simple-jaeger.toml", TracingTemplate{
-		WhoamiIP:               s.whoamiIP,
-		WhoamiPort:             s.whoamiPort,
-		IP:                     s.tracerJaegerIP,
-		TraceContextHeaderName: "uber-trace-id",
->>>>>>> e5224469
-	})
+	defer os.Remove(file)
 
 	s.traefikCmd(withConfigFile(file))
 
@@ -346,7 +211,6 @@
 	err = try.GetRequest("http://127.0.0.1:8000/ratelimit", 500*time.Millisecond, try.StatusCodeIs(http.StatusTooManyRequests))
 	require.NoError(s.T(), err)
 
-<<<<<<< HEAD
 	contains := []map[string]string{
 		{
 			"batches.0.scopeSpans.0.scope.name": "github.com/traefik/traefik",
@@ -424,30 +288,16 @@
 		},
 	}
 
-	checkTraceContent(c, s.tempoIP, contains)
-}
-
-func (s *TracingSuite) TestOpentelemetryRetry(c *check.C) {
-	file := s.adaptFile(c, "fixtures/tracing/simple-opentelemetry.toml", TracingTemplate{
+	s.checkTraceContent(contains)
+}
+
+func (s *TracingSuite) TestOpentelemetryRetry() {
+	file := s.adaptFile("fixtures/tracing/simple-opentelemetry.toml", TracingTemplate{
 		WhoamiIP:   s.whoamiIP,
 		WhoamiPort: 81,
 		IP:         s.otelCollectorIP,
-=======
-	err = try.GetRequest("http://"+s.tracerJaegerIP+":16686/api/traces?service=tracing", 20*time.Second, try.BodyContains("forward service1/router1@file", "ratelimit-1@file"))
-	require.NoError(s.T(), err)
-}
-
-func (s *TracingSuite) TestJaegerRetry() {
-	s.startJaeger()
-	// defer s.composeStop(c, "jaeger")
-
-	file := s.adaptFile("fixtures/tracing/simple-jaeger.toml", TracingTemplate{
-		WhoamiIP:               s.whoamiIP,
-		WhoamiPort:             81,
-		IP:                     s.tracerJaegerIP,
-		TraceContextHeaderName: "uber-trace-id",
->>>>>>> e5224469
 	})
+	defer os.Remove(file)
 
 	s.traefikCmd(withConfigFile(file))
 
@@ -458,7 +308,6 @@
 	err = try.GetRequest("http://127.0.0.1:8000/retry", 500*time.Millisecond, try.StatusCodeIs(http.StatusBadGateway))
 	require.NoError(s.T(), err)
 
-<<<<<<< HEAD
 	contains := []map[string]string{
 		{
 			"batches.0.scopeSpans.0.scope.name": "github.com/traefik/traefik",
@@ -520,30 +369,16 @@
 		},
 	}
 
-	checkTraceContent(c, s.tempoIP, contains)
-}
-
-func (s *TracingSuite) TestOpentelemetryAuth(c *check.C) {
-	file := s.adaptFile(c, "fixtures/tracing/simple-opentelemetry.toml", TracingTemplate{
+	s.checkTraceContent(contains)
+}
+
+func (s *TracingSuite) TestOpentelemetryAuth() {
+	file := s.adaptFile("fixtures/tracing/simple-opentelemetry.toml", TracingTemplate{
 		WhoamiIP:   s.whoamiIP,
 		WhoamiPort: s.whoamiPort,
 		IP:         s.otelCollectorIP,
-=======
-	err = try.GetRequest("http://"+s.tracerJaegerIP+":16686/api/traces?service=tracing", 20*time.Second, try.BodyContains("forward service2/router2@file", "retry@file"))
-	require.NoError(s.T(), err)
-}
-
-func (s *TracingSuite) TestJaegerAuth() {
-	s.startJaeger()
-	// defer s.composeStop(c, "jaeger")
-
-	file := s.adaptFile("fixtures/tracing/simple-jaeger.toml", TracingTemplate{
-		WhoamiIP:               s.whoamiIP,
-		WhoamiPort:             s.whoamiPort,
-		IP:                     s.tracerJaegerIP,
-		TraceContextHeaderName: "uber-trace-id",
->>>>>>> e5224469
 	})
+	defer os.Remove(file)
 
 	s.traefikCmd(withConfigFile(file))
 
@@ -554,7 +389,6 @@
 	err = try.GetRequest("http://127.0.0.1:8000/auth", 500*time.Millisecond, try.StatusCodeIs(http.StatusUnauthorized))
 	require.NoError(s.T(), err)
 
-<<<<<<< HEAD
 	contains := []map[string]string{
 		{
 			"batches.0.scopeSpans.0.scope.name": "github.com/traefik/traefik",
@@ -577,12 +411,14 @@
 		},
 	}
 
-	checkTraceContent(c, s.tempoIP, contains)
-}
-
-func checkTraceContent(c *check.C, tempoIP string, expectedJSON []map[string]string) {
-	baseURL, err := url.Parse("http://" + tempoIP + ":3200/api/search")
-	c.Assert(err, checker.IsNil)
+	s.checkTraceContent(contains)
+}
+
+func (s *TracingSuite) checkTraceContent(expectedJSON []map[string]string) {
+	s.T().Helper()
+
+	baseURL, err := url.Parse("http://" + s.tempoIP + ":3200/api/search")
+	require.NoError(s.T(), err)
 
 	req := &http.Request{
 		Method: http.MethodGet,
@@ -591,22 +427,20 @@
 	// Wait for traces to be available.
 	time.Sleep(10 * time.Second)
 	resp, err := try.Response(req, 5*time.Second)
-	c.Assert(err, checker.IsNil)
+	require.NoError(s.T(), err)
 
 	out := &TraceResponse{}
 	content, err := io.ReadAll(resp.Body)
-	c.Assert(err, checker.IsNil)
+	require.NoError(s.T(), err)
 	err = json.Unmarshal(content, &out)
-	c.Assert(err, checker.IsNil)
-
-	if len(out.Traces) == 0 {
-		c.Fatalf("expected at least one trace, got %d (%s)", len(out.Traces), string(content))
-	}
+	require.NoError(s.T(), err)
+
+	s.NotEmptyf(len(out.Traces), "expected at least one trace")
 
 	var contents []string
 	for _, t := range out.Traces {
-		baseURL, err := url.Parse("http://" + tempoIP + ":3200/api/traces/" + t.TraceID)
-		c.Assert(err, checker.IsNil)
+		baseURL, err := url.Parse("http://" + s.tempoIP + ":3200/api/traces/" + t.TraceID)
+		require.NoError(s.T(), err)
 
 		req := &http.Request{
 			Method: http.MethodGet,
@@ -614,20 +448,20 @@
 		}
 
 		resp, err := try.Response(req, 5*time.Second)
-		c.Assert(err, checker.IsNil)
+		require.NoError(s.T(), err)
 
 		content, err := io.ReadAll(resp.Body)
-		c.Assert(err, checker.IsNil)
+		require.NoError(s.T(), err)
 
 		contents = append(contents, string(content))
 	}
 
 	for _, expected := range expectedJSON {
-		containsAll(c, expected, contents)
-	}
-}
-
-func containsAll(c *check.C, expectedJSON map[string]string, contents []string) {
+		containsAll(expected, contents)
+	}
+}
+
+func containsAll(expectedJSON map[string]string, contents []string) {
 	for k, v := range expectedJSON {
 		found := false
 		for _, content := range contents {
@@ -638,8 +472,8 @@
 		}
 
 		if !found {
-			c.Log("[" + strings.Join(contents, ",") + "]")
-			c.Errorf("missing element: \nKey: %q\nValue: %q ", k, v)
+			log.Info().Msgf("[" + strings.Join(contents, ",") + "]")
+			log.Error().Msgf("missing element: \nKey: %q\nValue: %q ", k, v)
 		}
 	}
 }
@@ -652,55 +486,4 @@
 // Trace represents a simplified grafana tempo trace.
 type Trace struct {
 	TraceID string `json:"traceID"`
-=======
-	err = try.GetRequest("http://"+s.tracerJaegerIP+":16686/api/traces?service=tracing", 20*time.Second, try.BodyContains("EntryPoint web", "basic-auth@file"))
-	require.NoError(s.T(), err)
-}
-
-func (s *TracingSuite) TestJaegerCustomHeader() {
-	s.startJaeger()
-	// defer s.composeStop(c, "jaeger")
-
-	file := s.adaptFile("fixtures/tracing/simple-jaeger.toml", TracingTemplate{
-		WhoamiIP:               s.whoamiIP,
-		WhoamiPort:             s.whoamiPort,
-		IP:                     s.tracerJaegerIP,
-		TraceContextHeaderName: "powpow",
-	})
-
-	s.traefikCmd(withConfigFile(file))
-
-	// wait for traefik
-	err := try.GetRequest("http://127.0.0.1:8080/api/rawdata", time.Second, try.BodyContains("basic-auth"))
-	require.NoError(s.T(), err)
-
-	err = try.GetRequest("http://127.0.0.1:8000/auth", 500*time.Millisecond, try.StatusCodeIs(http.StatusUnauthorized))
-	require.NoError(s.T(), err)
-
-	err = try.GetRequest("http://"+s.tracerJaegerIP+":16686/api/traces?service=tracing", 20*time.Second, try.BodyContains("EntryPoint web", "basic-auth@file"))
-	require.NoError(s.T(), err)
-}
-
-func (s *TracingSuite) TestJaegerAuthCollector() {
-	s.startJaeger()
-	// defer s.composeStop(c, "jaeger")
-
-	file := s.adaptFile("fixtures/tracing/simple-jaeger-collector.toml", TracingTemplate{
-		WhoamiIP:   s.whoamiIP,
-		WhoamiPort: s.whoamiPort,
-		IP:         s.tracerJaegerIP,
-	})
-
-	s.traefikCmd(withConfigFile(file))
-
-	// wait for traefik
-	err := try.GetRequest("http://127.0.0.1:8080/api/rawdata", time.Second, try.BodyContains("basic-auth"))
-	require.NoError(s.T(), err)
-
-	err = try.GetRequest("http://127.0.0.1:8000/auth", 500*time.Millisecond, try.StatusCodeIs(http.StatusUnauthorized))
-	require.NoError(s.T(), err)
-
-	err = try.GetRequest("http://"+s.tracerJaegerIP+":16686/api/traces?service=tracing", 20*time.Second, try.BodyContains("EntryPoint web", "basic-auth@file"))
-	require.NoError(s.T(), err)
->>>>>>> e5224469
 }